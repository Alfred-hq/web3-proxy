pub use sea_orm_migration::prelude::*;

mod m20220101_000001_create_table;
mod m20220921_181610_log_reverts;
mod m20220928_015108_concurrency_limits;
mod m20221007_213828_accounting;
mod m20221025_210326_add_chain_id_to_reverts;
mod m20221026_230819_rename_user_keys;
mod m20221027_002407_user_tiers;
mod m20221031_211916_clean_up;
mod m20221101_222349_archive_request;
mod m20221108_200345_save_anon_stats;
mod m20221211_124002_request_method_privacy;
mod m20221213_134158_move_login_into_database;
mod m20230117_191358_admin_table;
mod m20230119_204135_better_free_tier;
mod m20230125_204810_stats_v2;
mod m20230130_124740_read_only_login_logic;
mod m20230130_165144_prepare_admin_imitation_pre_login;
mod m20230215_152254_admin_trail;
mod m20230307_002623_migrate_rpc_accounting_to_rpc_accounting_v2;

pub struct Migrator;

#[async_trait::async_trait]
impl MigratorTrait for Migrator {
    fn migrations() -> Vec<Box<dyn MigrationTrait>> {
        vec![
            Box::new(m20220101_000001_create_table::Migration),
            Box::new(m20220921_181610_log_reverts::Migration),
            Box::new(m20220928_015108_concurrency_limits::Migration),
            Box::new(m20221007_213828_accounting::Migration),
            Box::new(m20221025_210326_add_chain_id_to_reverts::Migration),
            Box::new(m20221026_230819_rename_user_keys::Migration),
            Box::new(m20221027_002407_user_tiers::Migration),
            Box::new(m20221031_211916_clean_up::Migration),
            Box::new(m20221101_222349_archive_request::Migration),
            Box::new(m20221108_200345_save_anon_stats::Migration),
            Box::new(m20221211_124002_request_method_privacy::Migration),
            Box::new(m20221213_134158_move_login_into_database::Migration),
            Box::new(m20230117_191358_admin_table::Migration),
            Box::new(m20230119_204135_better_free_tier::Migration),
            Box::new(m20230125_204810_stats_v2::Migration),
            Box::new(m20230130_124740_read_only_login_logic::Migration),
            Box::new(m20230130_165144_prepare_admin_imitation_pre_login::Migration),
            Box::new(m20230215_152254_admin_trail::Migration),
<<<<<<< HEAD
            Box::new(m20230125_204810_stats_v2::Migration),
=======
>>>>>>> b0653c0e
            Box::new(m20230307_002623_migrate_rpc_accounting_to_rpc_accounting_v2::Migration),
        ]
    }
}<|MERGE_RESOLUTION|>--- conflicted
+++ resolved
@@ -44,10 +44,6 @@
             Box::new(m20230130_124740_read_only_login_logic::Migration),
             Box::new(m20230130_165144_prepare_admin_imitation_pre_login::Migration),
             Box::new(m20230215_152254_admin_trail::Migration),
-<<<<<<< HEAD
-            Box::new(m20230125_204810_stats_v2::Migration),
-=======
->>>>>>> b0653c0e
             Box::new(m20230307_002623_migrate_rpc_accounting_to_rpc_accounting_v2::Migration),
         ]
     }
