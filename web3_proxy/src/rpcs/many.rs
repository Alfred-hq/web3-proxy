//! Load balanced communication with a group of web3 rpc providers
use super::blockchain::{BlocksByHashCache, BlocksByNumberCache, Web3ProxyBlock};
use super::consensus::{ConsensusWeb3Rpcs, ShouldWaitForBlock};
use super::one::Web3Rpc;
use super::request::{OpenRequestHandle, OpenRequestResult, RequestErrorHandler};
use crate::app::{flatten_handle, Web3ProxyApp, Web3ProxyJoinHandle};
use crate::config::{BlockAndRpc, TxHashAndRpc, Web3RpcConfig};
use crate::errors::{Web3ProxyError, Web3ProxyResult};
use crate::frontend::authorization::{Authorization, RequestMetadata};
use crate::frontend::rpc_proxy_ws::ProxyMode;
use crate::jsonrpc::{JsonRpcErrorData, JsonRpcParams, JsonRpcResultData};
use crate::rpcs::transactions::TxStatus;
use arc_swap::ArcSwap;
use counter::Counter;
use derive_more::From;
use ethers::prelude::{ProviderError, TxHash, U64};
use futures::future::try_join_all;
use futures::stream::FuturesUnordered;
use futures::StreamExt;
use hashbrown::{HashMap, HashSet};
use itertools::Itertools;
use log::{debug, error, info, trace, warn};
use migration::sea_orm::DatabaseConnection;
use ordered_float::OrderedFloat;
use quick_cache_ttl::CacheWithTTL;
use serde::ser::{SerializeStruct, Serializer};
use serde::Serialize;
use serde_json::json;
use serde_json::value::RawValue;
use std::borrow::Cow;
use std::cmp::{min_by_key, Reverse};
use std::fmt::{self, Display};
use std::sync::atomic::Ordering;
use std::sync::Arc;
use thread_fast_rng::rand::seq::SliceRandom;
use tokio::select;
use tokio::sync::{broadcast, watch};
use tokio::time::{sleep, sleep_until, Duration, Instant};

/// A collection of web3 connections. Sends requests either the current best server or all servers.
#[derive(From)]
pub struct Web3Rpcs {
    pub(crate) name: String,
    /// if watch_consensus_head_sender is some, Web3Rpc inside self will send blocks here when they get them
    pub(crate) block_sender: flume::Sender<(Option<Web3ProxyBlock>, Arc<Web3Rpc>)>,
    /// any requests will be forwarded to one (or more) of these connections
    pub(crate) by_name: ArcSwap<HashMap<String, Arc<Web3Rpc>>>,
    /// all providers with the same consensus head block. won't update if there is no `self.watch_consensus_head_sender`
    /// TODO: document that this is a watch sender and not a broadcast! if things get busy, blocks might get missed
    /// TODO: why is watch_consensus_head_sender in an Option, but this one isn't?
    /// Geth's subscriptions have the same potential for skipping blocks.
    pub(crate) watch_consensus_rpcs_sender: watch::Sender<Option<Arc<ConsensusWeb3Rpcs>>>,
    /// this head receiver makes it easy to wait until there is a new block
    pub(super) watch_consensus_head_sender: Option<watch::Sender<Option<Web3ProxyBlock>>>,
    /// keep track of transactions that we have sent through subscriptions
    pub(super) pending_transaction_cache: Arc<CacheWithTTL<TxHash, TxStatus>>,
    pub(super) pending_tx_id_receiver: flume::Receiver<TxHashAndRpc>,
    pub(super) pending_tx_id_sender: flume::Sender<TxHashAndRpc>,
    /// TODO: this map is going to grow forever unless we do some sort of pruning. maybe store pruned in redis?
    /// all blocks, including orphans
    pub(super) blocks_by_hash: BlocksByHashCache,
    /// blocks on the heaviest chain
    pub(super) blocks_by_number: BlocksByNumberCache,
    /// the number of rpcs required to agree on consensus for the head block (thundering herd protection)
    pub(super) min_head_rpcs: usize,
    /// the soft limit required to agree on consensus for the head block. (thundering herd protection)
    pub(super) min_sum_soft_limit: u32,
    /// how far behind the highest known block height we can be before we stop serving requests
    pub(super) max_block_lag: Option<U64>,
    /// how old our consensus head block we can be before we stop serving requests
    pub(super) max_block_age: Option<u64>,
}

impl Web3Rpcs {
    /// Spawn durable connections to multiple Web3 providers.
    #[allow(clippy::too_many_arguments)]
    pub async fn spawn(
        db_conn: Option<DatabaseConnection>,
        max_block_age: Option<u64>,
        max_block_lag: Option<U64>,
        min_head_rpcs: usize,
        min_sum_soft_limit: u32,
        name: String,
        pending_transaction_cache: Arc<CacheWithTTL<TxHash, TxStatus>>,
        pending_tx_sender: Option<broadcast::Sender<TxStatus>>,
        watch_consensus_head_sender: Option<watch::Sender<Option<Web3ProxyBlock>>>,
    ) -> anyhow::Result<(
        Arc<Self>,
        Web3ProxyJoinHandle<()>,
        watch::Receiver<Option<Arc<ConsensusWeb3Rpcs>>>,
        // watch::Receiver<Arc<ConsensusWeb3Rpcs>>,
    )> {
        let (pending_tx_id_sender, pending_tx_id_receiver) = flume::unbounded();
        let (block_sender, block_receiver) = flume::unbounded::<BlockAndRpc>();

        // these blocks don't have full transactions, but they do have rather variable amounts of transaction hashes
        // TODO: actual weighter on this
        // TODO: time_to_idle instead?
        let blocks_by_hash: BlocksByHashCache = Arc::new(
            CacheWithTTL::new("blocks_by_hash", 1_000, Duration::from_secs(30 * 60)).await,
        );

        // all block numbers are the same size, so no need for weigher
        // TODO: limits from config
        // TODO: time_to_idle instead?
        let blocks_by_number = Arc::new(
            CacheWithTTL::new("blocks_by_number", 1_000, Duration::from_secs(30 * 60)).await,
        );

        let (watch_consensus_rpcs_sender, consensus_connections_watcher) =
            watch::channel(Default::default());

        // by_name starts empty. self.apply_server_configs will add to it
        let by_name = Default::default();

        let connections = Arc::new(Self {
            block_sender,
            blocks_by_hash,
            blocks_by_number,
            by_name,
            max_block_age,
            max_block_lag,
            min_head_rpcs,
            min_sum_soft_limit,
            name,
            pending_transaction_cache,
            pending_tx_id_receiver,
            pending_tx_id_sender,
            watch_consensus_head_sender,
            watch_consensus_rpcs_sender,
        });

        let authorization = Arc::new(Authorization::internal(db_conn)?);

        let handle = {
            let connections = connections.clone();

            tokio::spawn(connections.subscribe(authorization, block_receiver, pending_tx_sender))
        };

        Ok((connections, handle, consensus_connections_watcher))
    }

    /// update the rpcs in this group
    pub async fn apply_server_configs(
        &self,
        app: &Web3ProxyApp,
        rpc_configs: HashMap<String, Web3RpcConfig>,
    ) -> Web3ProxyResult<()> {
        // safety checks
        if rpc_configs.len() < app.config.min_synced_rpcs {
            // TODO: don't count disabled servers!
            // TODO: include if this is balanced, private, or 4337
            warn!(
                "Only {}/{} rpcs! Add more rpcs or reduce min_synced_rpcs.",
                rpc_configs.len(),
                app.config.min_synced_rpcs
            );
            return Ok(());
        }

        // safety check on sum soft limit
        // TODO: will need to think about this more once sum_soft_limit is dynamic
        let sum_soft_limit = rpc_configs.values().fold(0, |acc, x| acc + x.soft_limit);

        // TODO: require a buffer?
        if sum_soft_limit < self.min_sum_soft_limit {
            return Err(Web3ProxyError::NotEnoughSoftLimit {
                available: sum_soft_limit,
                needed: self.min_sum_soft_limit,
            });
        }

        // turn configs into connections (in parallel)
        let mut spawn_handles: FuturesUnordered<_> = rpc_configs
            .into_iter()
            .filter_map(|(server_name, server_config)| {
                if server_config.disabled {
                    info!("{} is disabled", server_name);
                    return None;
                }

                let db_conn = app.db_conn();
                let http_client = app.http_client.clone();
                let vredis_pool = app.vredis_pool.clone();

                let block_sender = if self.watch_consensus_head_sender.is_some() {
                    Some(self.block_sender.clone())
                } else {
                    None
                };

                let pending_tx_id_sender = Some(self.pending_tx_id_sender.clone());
                let blocks_by_hash_cache = self.blocks_by_hash.clone();
                let chain_id = app.config.chain_id;

                debug!("spawning {}", server_name);

                let handle = tokio::spawn(server_config.spawn(
                    server_name,
                    db_conn,
                    vredis_pool,
                    chain_id,
                    http_client,
                    blocks_by_hash_cache,
                    block_sender,
                    pending_tx_id_sender,
                ));

                Some(handle)
            })
            .collect();

        while let Some(x) = spawn_handles.next().await {
            match x {
                Ok(Ok((rpc, _handle))) => {
                    // web3 connection worked
                    let mut new_by_name = (*self.by_name.load_full()).clone();

                    let old_rpc = new_by_name.insert(rpc.name.clone(), rpc.clone());

                    self.by_name.store(Arc::new(new_by_name));

                    if let Some(old_rpc) = old_rpc {
                        if old_rpc.head_block.as_ref().unwrap().borrow().is_some() {
                            let mut new_head_receiver =
                                rpc.head_block.as_ref().unwrap().subscribe();
                            debug!("waiting for new {} to sync", rpc);

                            // TODO: maximum wait time or this could block things for too long
                            while new_head_receiver.borrow_and_update().is_none() {
                                new_head_receiver.changed().await?;
                            }

                            // TODO: tell ethers to disconnect? is there a function for that?
                        }
                    }

                    // TODO: what should we do with the new handle? make sure error logs aren't dropped
                }
                Ok(Err(err)) => {
                    // if we got an error here, the app can continue on
                    // TODO: include context about which connection failed
                    // TODO: retry automatically
                    error!("Unable to create connection. err={:?}", err);
                }
                Err(err) => {
                    // something actually bad happened. exit with an error
                    return Err(err.into());
                }
            }
        }

        let num_rpcs = self.by_name.load().len();

        if num_rpcs < self.min_head_rpcs {
            return Err(Web3ProxyError::NotEnoughRpcs {
                num_known: num_rpcs,
                min_head_rpcs: self.min_head_rpcs,
            });
        }

        Ok(())
    }

    pub fn get(&self, conn_name: &str) -> Option<Arc<Web3Rpc>> {
        self.by_name.load().get(conn_name).cloned()
    }

    pub fn len(&self) -> usize {
        self.by_name.load().len()
    }

    pub fn is_empty(&self) -> bool {
        self.by_name.load().is_empty()
    }

    pub fn min_head_rpcs(&self) -> usize {
        self.min_head_rpcs
    }

    /// subscribe to blocks and transactions from all the backend rpcs.
    /// blocks are processed by all the `Web3Rpc`s and then sent to the `block_receiver`
    /// transaction ids from all the `Web3Rpc`s are deduplicated and forwarded to `pending_tx_sender`
    async fn subscribe(
        self: Arc<Self>,
        authorization: Arc<Authorization>,
        block_receiver: flume::Receiver<BlockAndRpc>,
        pending_tx_sender: Option<broadcast::Sender<TxStatus>>,
    ) -> Web3ProxyResult<()> {
        let mut futures = vec![];

        // setup the transaction funnel
        // it skips any duplicates (unless they are being orphaned)
        // fetches new transactions from the notifying rpc
        // forwards new transacitons to pending_tx_receipt_sender
        if let Some(pending_tx_sender) = pending_tx_sender.clone() {
            let clone = self.clone();
            let authorization = authorization.clone();
            let pending_tx_id_receiver = self.pending_tx_id_receiver.clone();
            let handle = tokio::task::spawn(async move {
                // TODO: set up this future the same as the block funnel
                while let Ok((pending_tx_id, rpc)) = pending_tx_id_receiver.recv_async().await {
                    let f = clone.clone().process_incoming_tx_id(
                        authorization.clone(),
                        rpc,
                        pending_tx_id,
                        pending_tx_sender.clone(),
                    );
                    tokio::spawn(f);
                }

                Ok(())
            });

            futures.push(flatten_handle(handle));
        }

        // setup the block funnel
        if self.watch_consensus_head_sender.is_some() {
            let connections = Arc::clone(&self);
            let pending_tx_sender = pending_tx_sender.clone();

            let handle = tokio::task::Builder::default()
                .name("process_incoming_blocks")
                .spawn(async move {
                    connections
                        .process_incoming_blocks(&authorization, block_receiver, pending_tx_sender)
                        .await
                })?;

            futures.push(flatten_handle(handle));
        }

        if futures.is_empty() {
            // no transaction or block subscriptions.

            let handle = tokio::task::Builder::default()
                .name("noop")
                .spawn(async move {
                    loop {
                        sleep(Duration::from_secs(600)).await;
                        // TODO: "every interval, do a health check or disconnect the rpc"
                    }
                })?;

            futures.push(flatten_handle(handle));
        }

        if let Err(e) = try_join_all(futures).await {
            error!("subscriptions over: {:?}", self);
            return Err(e);
        }

        info!("subscriptions over: {:?}", self);
        Ok(())
    }

    /// Send the same request to all the handles. Returning the most common success or most common error.
    /// TODO: option to return the fastest response and handles for all the others instead?
    pub async fn try_send_parallel_requests<P: JsonRpcParams>(
        &self,
        active_request_handles: Vec<OpenRequestHandle>,
        method: &str,
        params: &P,
        // TODO: remove this box once i figure out how to do the options
    ) -> Result<Box<RawValue>, ProviderError> {
        // TODO: if only 1 active_request_handles, do self.try_send_request?

        // TODO: iter stream
        let responses = active_request_handles
            .into_iter()
            .map(|active_request_handle| async move {
                let result: Result<Box<RawValue>, _> =
                    active_request_handle.request(method, &json!(&params)).await;
                result
            })
            .collect::<FuturesUnordered<_>>()
            .collect::<Vec<Result<Box<RawValue>, ProviderError>>>()
            .await;

        // TODO: Strings are not great keys, but we can't use RawValue or ProviderError as keys because they don't implement Hash or Eq
        let mut count_map: HashMap<String, _> = HashMap::new();
        let mut counts: Counter<String> = Counter::new();
        let mut any_ok_with_json_result = false;
        for partial_response in responses {
            if partial_response.is_ok() {
                any_ok_with_json_result = true;
            }

            // TODO: better key!
            let s = format!("{:?}", partial_response);

            if count_map.get(&s).is_none() {
                count_map.insert(s.clone(), partial_response);
            }

            counts.update([s].into_iter());
        }

        // return the most_common success if any. otherwise return the most_common error
        for (most_common, _) in counts.most_common_ordered() {
            let most_common = count_map
                .remove(&most_common)
                .expect("most_common key must exist");

            match most_common {
                Ok(x) => {
                    // return the most common success
                    return Ok(x);
                }
                Err(err) => {
                    if any_ok_with_json_result {
                        // the most common is an error, but there is an Ok in here somewhere. continue the loop to find it
                        continue;
                    }

                    return Err(err);
                }
            }
        }

        // TODO: what should we do if we get here? i don't think we will
        unimplemented!("this shouldn't be possible")
    }

    async fn _best_available_rpc(
        &self,
        authorization: &Arc<Authorization>,
        error_handler: Option<RequestErrorHandler>,
        potential_rpcs: &[Arc<Web3Rpc>],
        skip: &mut Vec<Arc<Web3Rpc>>,
    ) -> OpenRequestResult {
        let mut earliest_retry_at = None;

        for (rpc_a, rpc_b) in potential_rpcs.iter().circular_tuple_windows() {
            trace!("{} vs {}", rpc_a, rpc_b);
            // TODO: cached key to save a read lock
            // TODO: ties to the server with the smallest block_data_limit
            let faster_rpc = min_by_key(rpc_a, rpc_b, |x| x.peak_ewma());
            trace!("winner: {}", faster_rpc);

            // add to the skip list in case this one fails
            skip.push(Arc::clone(faster_rpc));

            // just because it has lower latency doesn't mean we are sure to get a connection. there might be rate limits
            // TODO: what error_handler?
            match faster_rpc
                .try_request_handle(authorization, error_handler)
                .await
            {
                Ok(OpenRequestResult::Handle(handle)) => {
                    trace!("opened handle: {}", faster_rpc);
                    return OpenRequestResult::Handle(handle);
                }
                Ok(OpenRequestResult::RetryAt(retry_at)) => {
                    trace!(
                        "retry on {} @ {}",
                        faster_rpc,
                        retry_at.duration_since(Instant::now()).as_secs_f32()
                    );

                    if earliest_retry_at.is_none() {
                        earliest_retry_at = Some(retry_at);
                    } else {
                        earliest_retry_at = earliest_retry_at.min(Some(retry_at));
                    }
                }
                Ok(OpenRequestResult::NotReady) => {
                    // TODO: log a warning? emit a stat?
                    trace!("best_rpc not ready: {}", faster_rpc);
                }
                Err(err) => {
                    trace!("No request handle for {}. err={:?}", faster_rpc, err)
                }
            }
        }

        if let Some(retry_at) = earliest_retry_at {
            OpenRequestResult::RetryAt(retry_at)
        } else {
            OpenRequestResult::NotReady
        }
    }

    pub async fn wait_for_best_rpc(
        &self,
        request_metadata: Option<&Arc<RequestMetadata>>,
        skip_rpcs: &mut Vec<Arc<Web3Rpc>>,
        min_block_needed: Option<&U64>,
        max_block_needed: Option<&U64>,
        max_wait: Option<Duration>,
        error_handler: Option<RequestErrorHandler>,
    ) -> Web3ProxyResult<OpenRequestResult> {
        let mut earliest_retry_at: Option<Instant> = None;

        // TODO: pass db_conn to the "default" authorization for revert logging
        let authorization = request_metadata
            .and_then(|x| x.authorization.clone())
            .unwrap_or_default();

        if self.watch_consensus_head_sender.is_none() {
            // this Web3Rpcs is not tracking head blocks. pick any server

            let by_name = self.by_name.load();

            let mut potential_rpcs: Vec<_> = by_name
                .values()
                .filter(|rpc| !skip_rpcs.contains(rpc))
                .filter(|rpc| {
                    min_block_needed
                        .map(|x| rpc.has_block_data(x))
                        .unwrap_or(true)
                })
                .filter(|rpc| {
                    max_block_needed
                        .map(|x| rpc.has_block_data(x))
                        .unwrap_or(true)
                })
                .cloned()
                .collect();

            // TODO: include tiers in this?
            potential_rpcs.shuffle(&mut thread_fast_rng::thread_fast_rng());

            match self
                ._best_available_rpc(&authorization, error_handler, &potential_rpcs, skip_rpcs)
                .await
            {
                OpenRequestResult::Handle(x) => return Ok(OpenRequestResult::Handle(x)),
                OpenRequestResult::NotReady => {}
                OpenRequestResult::RetryAt(retry_at) => {
                    if earliest_retry_at.is_none() {
                        earliest_retry_at = Some(retry_at);
                    } else {
                        earliest_retry_at = earliest_retry_at.min(Some(retry_at));
                    }
                }
            }
        } else {
            let stop_trying_at =
                Instant::now() + max_wait.unwrap_or_else(|| Duration::from_secs(10));

            let mut watch_consensus_rpcs = self.watch_consensus_rpcs_sender.subscribe();

            let mut potential_rpcs = Vec::with_capacity(self.by_name.load().len());

            loop {
                let consensus_rpcs = watch_consensus_rpcs.borrow_and_update().clone();

                potential_rpcs.clear();

                // first check everything that is synced
                // even though we might be querying an old block that an unsynced server can handle,
                // it is best to not send queries to a syncing server. that slows down sync and can bloat erigon's disk usage.
                if let Some(consensus_rpcs) = consensus_rpcs {
                    potential_rpcs.extend(
                        consensus_rpcs
                            .head_rpcs
                            .iter()
                            .filter(|rpc| {
                                consensus_rpcs.rpc_will_work_now(
                                    skip_rpcs,
                                    min_block_needed,
                                    max_block_needed,
                                    rpc,
                                )
                            })
                            .cloned(),
                    );

                    potential_rpcs.shuffle(&mut thread_fast_rng::thread_fast_rng());

                    if potential_rpcs.len() >= self.min_head_rpcs {
                        // we have enough potential rpcs. try to load balance

                        match self
                            ._best_available_rpc(
                                &authorization,
                                error_handler,
                                &potential_rpcs,
                                skip_rpcs,
                            )
                            .await
                        {
                            OpenRequestResult::Handle(x) => {
                                return Ok(OpenRequestResult::Handle(x))
                            }
                            OpenRequestResult::NotReady => {}
                            OpenRequestResult::RetryAt(retry_at) => {
                                if earliest_retry_at.is_none() {
                                    earliest_retry_at = Some(retry_at);
                                } else {
                                    earliest_retry_at = earliest_retry_at.min(Some(retry_at));
                                }
                            }
                        }

                        // these rpcs were tried. don't try them again
                        potential_rpcs.clear();
                    }

                    for next_rpcs in consensus_rpcs.other_rpcs.values() {
                        // we have to collect in order to shuffle
                        let mut more_rpcs: Vec<_> = next_rpcs
                            .iter()
                            .filter(|rpc| {
                                consensus_rpcs.rpc_will_work_now(
                                    skip_rpcs,
                                    min_block_needed,
                                    max_block_needed,
                                    rpc,
                                )
                            })
                            .cloned()
                            .collect();

                        // shuffle only the new entries. that way the highest tier still gets preference
                        more_rpcs.shuffle(&mut thread_fast_rng::thread_fast_rng());

                        potential_rpcs.extend(more_rpcs.into_iter());

                        if potential_rpcs.len() >= self.min_head_rpcs {
                            // we have enough potential rpcs. try to load balance
                            match self
                                ._best_available_rpc(
                                    &authorization,
                                    error_handler,
                                    &potential_rpcs,
                                    skip_rpcs,
                                )
                                .await
                            {
                                OpenRequestResult::Handle(x) => {
                                    return Ok(OpenRequestResult::Handle(x))
                                }
                                OpenRequestResult::NotReady => {}
                                OpenRequestResult::RetryAt(retry_at) => {
                                    if earliest_retry_at.is_none() {
                                        earliest_retry_at = Some(retry_at);
                                    } else {
                                        earliest_retry_at = earliest_retry_at.min(Some(retry_at));
                                    }
                                }
                            }

                            // these rpcs were tried. don't try them again
                            potential_rpcs.clear();
                        }
                    }

                    if !potential_rpcs.is_empty() {
                        // even after scanning all the tiers, there are not enough rpcs that can serve this request. try anyways
                        match self
                            ._best_available_rpc(
                                &authorization,
                                error_handler,
                                &potential_rpcs,
                                skip_rpcs,
                            )
                            .await
                        {
                            OpenRequestResult::Handle(x) => {
                                return Ok(OpenRequestResult::Handle(x))
                            }
                            OpenRequestResult::NotReady => {}
                            OpenRequestResult::RetryAt(retry_at) => {
                                if earliest_retry_at.is_none() {
                                    earliest_retry_at = Some(retry_at);
                                } else {
                                    earliest_retry_at = earliest_retry_at.min(Some(retry_at));
                                }
                            }
                        }
                    }

                    let waiting_for = min_block_needed.max(max_block_needed);

                    match consensus_rpcs.should_wait_for_block(waiting_for, skip_rpcs) {
                        ShouldWaitForBlock::NeverReady => break,
                        ShouldWaitForBlock::Ready => {
                            if Instant::now() > stop_trying_at {
                                break;
                            }
                        }
                        ShouldWaitForBlock::Wait { .. } => select! {
                            _ = watch_consensus_rpcs.changed() => {},
                            _ = sleep_until(stop_trying_at) => break,
                        },
                    }
                } else {
                    select! {
                        _ = watch_consensus_rpcs.changed() => {},
                        _ = sleep_until(stop_trying_at) => break,
                    }
                }
            }
        }

        if let Some(request_metadata) = request_metadata {
            request_metadata.no_servers.fetch_add(1, Ordering::AcqRel);
        }

        if let Some(retry_at) = earliest_retry_at {
            // TODO: log the server that retry_at came from
            warn!(
                "no servers in {} ready! Skipped {:?}. Retry in {:?}s",
                self,
                skip_rpcs,
                retry_at.duration_since(Instant::now()).as_secs_f32()
            );

            Ok(OpenRequestResult::RetryAt(retry_at))
        } else {
            warn!("no servers in {} ready! Skipped {:?}", self, skip_rpcs);

            Ok(OpenRequestResult::NotReady)
        }
    }

    /// get all rpc servers that are not rate limited
    /// this prefers synced servers, but it will return servers even if they aren't fully in sync.
    /// This is useful for broadcasting signed transactions.
    // TODO: better type on this that can return an anyhow::Result
    // TODO: this is broken
    pub async fn all_connections(
        &self,
        request_metadata: Option<&Arc<RequestMetadata>>,
        min_block_needed: Option<&U64>,
        max_block_needed: Option<&U64>,
        max_count: Option<usize>,
        allow_backups: bool,
        error_level: Option<RequestErrorHandler>,
    ) -> Result<Vec<OpenRequestHandle>, Option<Instant>> {
        let mut earliest_retry_at = None;

        let mut max_count = if let Some(max_count) = max_count {
            max_count
        } else {
            self.by_name.load().len()
        };

        trace!("max_count: {}", max_count);

        let mut selected_rpcs = Vec::with_capacity(max_count);

        let mut tried = HashSet::new();

        let mut synced_rpcs = {
            let synced_rpcs = self.watch_consensus_rpcs_sender.borrow();

            if let Some(synced_rpcs) = synced_rpcs.as_ref() {
                synced_rpcs.head_rpcs.clone()
            } else {
                vec![]
            }
        };

        // synced connections are all on the same block. sort them by tier with higher soft limits first
        synced_rpcs.sort_by_cached_key(rpc_sync_status_sort_key);

        trace!("synced_rpcs: {:#?}", synced_rpcs);

        // if there aren't enough synced connections, include more connections
        // TODO: only do this sorting if the synced_rpcs isn't enough
        let mut all_rpcs: Vec<_> = self.by_name.load().values().cloned().collect();
        all_rpcs.sort_by_cached_key(rpc_sync_status_sort_key);

        trace!("all_rpcs: {:#?}", all_rpcs);

        let authorization = request_metadata
            .and_then(|x| x.authorization.clone())
            .unwrap_or_default();

        for rpc in itertools::chain(synced_rpcs, all_rpcs) {
            if max_count == 0 {
                break;
            }

            if tried.contains(&rpc) {
                continue;
            }

            trace!("trying {}", rpc);

            tried.insert(rpc.clone());

            if !allow_backups && rpc.backup {
                warn!("{} is a backup. skipping", rpc);
                continue;
            }

            if let Some(block_needed) = min_block_needed {
                if !rpc.has_block_data(block_needed) {
                    trace!("{} is missing min_block_needed. skipping", rpc);
                    continue;
                }
            }

            if let Some(block_needed) = max_block_needed {
                if !rpc.has_block_data(block_needed) {
                    trace!("{} is missing max_block_needed. skipping", rpc);
                    continue;
                }
            }

            // check rate limits and increment our connection counter
            match rpc.try_request_handle(&authorization, error_level).await {
                Ok(OpenRequestResult::RetryAt(retry_at)) => {
                    // this rpc is not available. skip it
                    trace!("{} is rate limited. skipping", rpc);
                    earliest_retry_at = earliest_retry_at.min(Some(retry_at));
                }
                Ok(OpenRequestResult::Handle(handle)) => {
                    trace!("{} is available", rpc);
                    max_count -= 1;
                    selected_rpcs.push(handle)
                }
                Ok(OpenRequestResult::NotReady) => {
                    warn!("no request handle for {}", rpc)
                }
                Err(err) => {
                    warn!("error getting request handle for {}. err={:?}", rpc, err)
                }
            }
        }

        if !selected_rpcs.is_empty() {
            return Ok(selected_rpcs);
        }

        // return the earliest retry_after (if no rpcs are synced, this will be None)
        Err(earliest_retry_at)
    }

    pub async fn internal_request<P: JsonRpcParams, R: JsonRpcResultData>(
        &self,
        method: &str,
        params: &P,
    ) -> Web3ProxyResult<R> {
        // TODO: no request_metadata means we won't have stats on this internal request.
        self.request_with_metadata(method, params, None, None, None)
            .await
    }

    /// Track stats
    pub async fn request_with_metadata<P: JsonRpcParams, R: JsonRpcResultData>(
        &self,
        method: &str,
        params: &P,
        request_metadata: Option<&Arc<RequestMetadata>>,
        min_block_needed: Option<&U64>,
        max_block_needed: Option<&U64>,
    ) -> Web3ProxyResult<R> {
        let mut skip_rpcs = vec![];
        let mut method_not_available_response = None;

        let mut watch_consensus_rpcs = self.watch_consensus_rpcs_sender.subscribe();

        let start = Instant::now();

        // TODO: get from config or arguments
        let max_wait = Duration::from_secs(10);

        let error_handler = Some(RequestErrorHandler::Save);

        // TODO: the loop here feels somewhat redundant with the loop in best_available_rpc
        while start.elapsed() < max_wait {
            match self
                .wait_for_best_rpc(
                    request_metadata,
                    &mut skip_rpcs,
                    min_block_needed,
                    max_block_needed,
                    None,
                    error_handler,
                )
                .await?
            {
                OpenRequestResult::Handle(active_request_handle) => {
                    // save the rpc in case we get an error and want to retry on another server
                    // TODO: look at backend_requests instead
                    let rpc = active_request_handle.clone_connection();

                    if let Some(request_metadata) = request_metadata {
                        request_metadata.backend_requests.lock().push(rpc.clone());
                    }

                    let is_backup_response = rpc.backup;

                    match active_request_handle.request::<P, R>(method, params).await {
                        Ok(response) => {
                            // TODO: if there are multiple responses being aggregated, this will only use the last server's backup type
                            if let Some(request_metadata) = request_metadata {
                                request_metadata
                                    .response_from_backup_rpc
                                    .store(is_backup_response, Ordering::Release);
                            }

                            return Ok(response);
                        }
                        Err(error) => {
                            // trace!(?response, "rpc error");

                            // TODO: separate jsonrpc error and web3 proxy error!
                            if let Some(request_metadata) = request_metadata {
                                request_metadata
                                    .error_response
                                    .store(true, Ordering::Release);
                            }

                            let error: JsonRpcErrorData = error.try_into()?;

                            // some errors should be retried on other nodes
                            let error_msg = error.message.as_ref();

                            // different providers do different codes. check all of them
                            // TODO: there's probably more strings to add here
                            let rate_limit_substrings = ["limit", "exceeded", "quota usage"];
                            for rate_limit_substr in rate_limit_substrings {
                                if error_msg.contains(rate_limit_substr) {
                                    warn!(
                                        "rate limited ({}) by {}",
                                        error_msg,
                                        skip_rpcs.last().unwrap()
                                    );
                                    continue;
                                }
                            }

                            match error.code {
                                -32000 => {
                                    // TODO: regex?
                                    let retry_prefixes = [
                                        "header not found",
                                        "header for hash not found",
                                        "missing trie node",
                                        "node not started",
                                        "RPC timeout",
                                    ];
                                    for retry_prefix in retry_prefixes {
                                        if error_msg.starts_with(retry_prefix) {
                                            // TODO: too verbose
                                            debug!("retrying on another server");
                                            continue;
                                        }
                                    }
                                }
                                -32601 => {
                                    let error_msg = error.message.as_ref();

                                    // sometimes a provider does not support all rpc methods
                                    // we check other connections rather than returning the error
                                    // but sometimes the method is something that is actually unsupported,
                                    // so we save the response here to return it later

                                    // some providers look like this
                                    if error_msg.starts_with("the method")
                                        && error_msg.ends_with("is not available")
                                    {
                                        method_not_available_response = Some(error);
                                        continue;
                                    }

                                    // others look like this (this is the example in the official spec)
                                    if error_msg == "Method not found" {
                                        method_not_available_response = Some(error);
                                        continue;
                                    }
                                }
                                _ => {}
                            }

                            // let rpc = skip_rpcs
                            //     .last()
                            //     .expect("there must have been a provider if we got an error");

                            // TODO: emit a stat. if a server is getting skipped a lot, something is not right

                            // TODO: if we get a TrySendError, reconnect. wait why do we see a trysenderror on a dual provider? shouldn't it be using reqwest

                            // TODO! WRONG! ONLY SET RETRY_AT IF THIS IS A SERVER/CONNECTION ERROR. JSONRPC "error" is FINE
                            // trace!(
                            //     "Backend server error on {}! Retrying {:?} on another. err={:?}",
                            //     rpc,
                            //     request,
                            //     error,
                            // );
                            // if let Some(ref hard_limit_until) = rpc.hard_limit_until {
                            //     let retry_at = Instant::now() + Duration::from_secs(1);

                            //     hard_limit_until.send_replace(retry_at);
                            // }

                            return Err(error.into());
                        }
                    }
                }
                OpenRequestResult::RetryAt(retry_at) => {
                    // TODO: move this to a helper function
                    // sleep (TODO: with a lock?) until our rate limits should be available
                    // TODO: if a server catches up sync while we are waiting, we could stop waiting
                    warn!(
                        "All rate limits exceeded. waiting for change in synced servers or {:?}s",
                        retry_at.duration_since(Instant::now()).as_secs_f32()
                    );

                    // TODO: have a separate column for rate limited?
                    if let Some(request_metadata) = request_metadata {
                        request_metadata.no_servers.fetch_add(1, Ordering::AcqRel);
                    }

                    tokio::select! {
                        _ = sleep_until(retry_at) => {
                            trace!("slept!");
                            skip_rpcs.pop();
                        }
                        _ = watch_consensus_rpcs.changed() => {
                            watch_consensus_rpcs.borrow_and_update();
                        }
                    }
                }
                OpenRequestResult::NotReady => {
                    break;
                }
            }
        }

        // TODO: do we need this here, or do we do it somewhere else? like, the code could change and a try operator in here would skip this increment
        if let Some(request_metadata) = request_metadata {
            request_metadata
                .error_response
                .store(true, Ordering::Release);
        }

        if let Some(err) = method_not_available_response {
            // this error response is likely the user's fault
            // TODO: emit a stat for unsupported methods. then we can know what there is demand for or if we are missing a feature
            return Err(err.into());
        }

        let num_conns = self.by_name.load().len();
        let num_skipped = skip_rpcs.len();

        let needed = min_block_needed.max(max_block_needed);

        let head_block_num = watch_consensus_rpcs
            .borrow()
            .as_ref()
            .map(|x| *x.head_block.number());

        // TODO: error? warn? debug? trace?
        if head_block_num.is_none() {
            error!(
                "No servers synced (min {:?}, max {:?}, head {:?}) ({} known)",
                min_block_needed, max_block_needed, head_block_num, num_conns
            );
        } else if head_block_num.as_ref() > needed {
            // we have synced past the needed block
            // TODO: this is likely caused by rate limits. make the error message better
            error!(
                "No archive servers synced (min {:?}, max {:?}, head {:?}) ({} known)",
                min_block_needed, max_block_needed, head_block_num, num_conns
            );
        } else {
            error!(
                "Requested data is not available (min {:?}, max {:?}, head {:?}) ({} skipped, {} known)",
                min_block_needed, max_block_needed, head_block_num, num_skipped, num_conns
            );
            // TODO: remove this, or move to trace level
            // debug!("{}", serde_json::to_string(&request).unwrap());
        }

        // TODO: what error code?
        // cloudflare gives {"jsonrpc":"2.0","error":{"code":-32043,"message":"Requested data cannot be older than 128 blocks."},"id":1}
        Err(JsonRpcErrorData {
            message: Cow::Borrowed("Requested data is not available"),
            code: -32043,
            data: None,
        }
        .into())
    }

    /// be sure there is a timeout on this or it might loop forever
    #[allow(clippy::too_many_arguments)]
    pub async fn try_send_all_synced_connections<P: JsonRpcParams>(
        self: &Arc<Self>,
        method: &str,
        params: &P,
        request_metadata: Option<&Arc<RequestMetadata>>,
        min_block_needed: Option<&U64>,
        max_block_needed: Option<&U64>,
        error_level: Option<RequestErrorHandler>,
        max_sends: Option<usize>,
        include_backups: bool,
    ) -> Web3ProxyResult<Box<RawValue>> {
        let mut watch_consensus_rpcs = self.watch_consensus_rpcs_sender.subscribe();

        // TODO: get from config or function arguments
        let max_wait = Duration::from_secs(5);

        let wait_until = Instant::now() + max_wait;

        while Instant::now() < wait_until {
            match self
                .all_connections(
                    request_metadata,
                    min_block_needed,
                    max_block_needed,
                    max_sends,
                    include_backups,
                    error_level,
                )
                .await
            {
                Ok(active_request_handles) => {
                    if let Some(request_metadata) = request_metadata {
                        let mut only_backups_used = true;

                        request_metadata.backend_requests.lock().extend(
                            active_request_handles.iter().map(|x| {
                                let rpc = x.clone_connection();

                                if !rpc.backup {
                                    // TODO: its possible we serve from a synced connection though. think about this more
                                    only_backups_used = false;
                                }

                                x.clone_connection()
                            }),
                        );

                        request_metadata
                            .response_from_backup_rpc
                            .store(only_backups_used, Ordering::Release);
                    }

                    let x = self
                        .try_send_parallel_requests(active_request_handles, method, params)
                        .await?;

                    return Ok(x);
                }
                Err(None) => {
                    warn!(
                        "No servers in sync on {:?} (block {:?} - {:?})! Retrying",
                        self, min_block_needed, max_block_needed
                    );

                    if let Some(request_metadata) = &request_metadata {
                        // TODO: if this times out, i think we drop this
                        request_metadata.no_servers.fetch_add(1, Ordering::AcqRel);
                    }

                    tokio::select! {
                        _ = sleep_until(wait_until) => break,
                        _ = watch_consensus_rpcs.changed() => {
                            watch_consensus_rpcs.borrow_and_update();
                        }
                    }
                    continue;
                }
                Err(Some(retry_at)) => {
                    if let Some(request_metadata) = &request_metadata {
                        request_metadata.no_servers.fetch_add(1, Ordering::AcqRel);
                    }

                    if retry_at > wait_until {
                        warn!("All rate limits exceeded. And sleeping would take too long");
                        break;
                    }

                    warn!("All rate limits exceeded. Sleeping");

                    tokio::select! {
                        _ = sleep_until(retry_at) => {}
                        _ = watch_consensus_rpcs.changed() => {
                            watch_consensus_rpcs.borrow_and_update();
                        }
                    }

                    continue;
                }
            }
        }

        Err(Web3ProxyError::NoServersSynced)
    }

    pub async fn try_proxy_connection<P: JsonRpcParams, R: JsonRpcResultData>(
        &self,
        method: &str,
        params: &P,
        request_metadata: Option<&Arc<RequestMetadata>>,
        min_block_needed: Option<&U64>,
        max_block_needed: Option<&U64>,
    ) -> Web3ProxyResult<R> {
        let proxy_mode = request_metadata.map(|x| x.proxy_mode()).unwrap_or_default();

        match proxy_mode {
            ProxyMode::Debug | ProxyMode::Best => {
                self.request_with_metadata(
                    method,
                    params,
                    request_metadata,
                    min_block_needed,
                    max_block_needed,
                )
                .await
            }
            ProxyMode::Fastest(_x) => todo!("Fastest"),
            ProxyMode::Versus => todo!("Versus"),
        }
    }
}

impl Display for Web3Rpcs {
    fn fmt(&self, f: &mut fmt::Formatter<'_>) -> fmt::Result {
        f.write_str(&self.name)
    }
}

impl fmt::Debug for Web3Rpcs {
    fn fmt(&self, f: &mut fmt::Formatter<'_>) -> fmt::Result {
        // TODO: the default formatter takes forever to write. this is too quiet though
        f.debug_struct("Web3Rpcs")
            .field("rpcs", &self.by_name)
            .finish_non_exhaustive()
    }
}

impl Serialize for Web3Rpcs {
    fn serialize<S>(&self, serializer: S) -> Result<S::Ok, S::Error>
    where
        S: Serializer,
    {
<<<<<<< HEAD
        let mut state = serializer.serialize_struct("Web3Rpcs", 2)?;
=======
        let mut state = serializer.serialize_struct("Web3Rpcs", 8)?;
>>>>>>> 91d28831

        {
            let by_name = self.by_name.load();
            let rpcs: Vec<&Web3Rpc> = by_name.values().map(|x| x.as_ref()).collect();
            // TODO: coordinate with frontend team to rename "conns" to "rpcs"
            state.serialize_field("conns", &rpcs)?;
        }

        {
            let consensus_rpcs = self.watch_consensus_rpcs_sender.borrow().clone();
            // TODO: rename synced_connections to consensus_rpcs

            if let Some(consensus_rpcs) = consensus_rpcs.as_ref() {
                state.serialize_field("synced_connections", consensus_rpcs)?;
            } else {
                state.serialize_field("synced_connections", &None::<()>)?;
            }
        }

        state.serialize_field("blocks_by_hash", &self.blocks_by_hash)?;
        state.serialize_field("blocks_by_number", &self.blocks_by_number)?;
        state.serialize_field("pending_transaction_cache", &self.pending_transaction_cache)?;

        state.serialize_field("block_sender_len", &self.block_sender.len())?;

        state.serialize_field(
            "watch_consensus_rpcs_receivers",
            &self.watch_consensus_rpcs_sender.receiver_count(),
        )?;

        if let Some(ref x) = self.watch_consensus_head_sender {
            state.serialize_field("watch_consensus_head_receivers", &x.receiver_count())?;
        } else {
            state.serialize_field("watch_consensus_head_receivers", &None::<()>)?;
        }

        state.end()
    }
}

/// sort by block number (descending) and tier (ascending)
/// TODO: should this be moved into a `impl Web3Rpc`?
/// TODO: i think we still have sorts scattered around the code that should use this
/// TODO: take AsRef or something like that? We don't need an Arc here
fn rpc_sync_status_sort_key(x: &Arc<Web3Rpc>) -> (Reverse<U64>, u64, bool, OrderedFloat<f64>) {
    let head_block = x
        .head_block
        .as_ref()
        .and_then(|x| x.borrow().as_ref().map(|x| *x.number()))
        .unwrap_or_default();

    let tier = x.tier;

    let peak_ewma = x.peak_ewma();

    let backup = x.backup;

    (Reverse(head_block), tier, backup, peak_ewma)
}

mod tests {
    #![allow(unused_imports)]

    use std::time::{SystemTime, UNIX_EPOCH};

    use super::*;
    use crate::rpcs::blockchain::Web3ProxyBlock;
    use crate::rpcs::consensus::ConsensusFinder;
    use arc_swap::ArcSwap;
    use ethers::types::H256;
    use ethers::types::{Block, U256};
    use latency::PeakEwmaLatency;
    use log::{trace, LevelFilter};
    use parking_lot::RwLock;
    use tokio::sync::RwLock as AsyncRwLock;

    #[cfg(test)]
    fn new_peak_latency() -> PeakEwmaLatency {
        PeakEwmaLatency::spawn(Duration::from_secs(1), 4, Duration::from_secs(1))
    }

    #[tokio::test]
    async fn test_sort_connections_by_sync_status() {
        let block_0 = Block {
            number: Some(0.into()),
            hash: Some(H256::random()),
            ..Default::default()
        };
        let block_1 = Block {
            number: Some(1.into()),
            hash: Some(H256::random()),
            parent_hash: block_0.hash.unwrap(),
            ..Default::default()
        };
        let block_2 = Block {
            number: Some(2.into()),
            hash: Some(H256::random()),
            parent_hash: block_1.hash.unwrap(),
            ..Default::default()
        };

        let blocks: Vec<_> = [block_0, block_1, block_2]
            .into_iter()
            .map(|x| Web3ProxyBlock::try_new(Arc::new(x)).unwrap())
            .collect();

        let (tx_a, _) = watch::channel(None);
        let (tx_b, _) = watch::channel(blocks.get(1).cloned());
        let (tx_c, _) = watch::channel(blocks.get(2).cloned());
        let (tx_d, _) = watch::channel(None);
        let (tx_e, _) = watch::channel(blocks.get(1).cloned());
        let (tx_f, _) = watch::channel(blocks.get(2).cloned());

        let mut rpcs: Vec<_> = [
            Web3Rpc {
                name: "a".to_string(),
                tier: 0,
                head_block: Some(tx_a),
                peak_latency: Some(new_peak_latency()),
                ..Default::default()
            },
            Web3Rpc {
                name: "b".to_string(),
                tier: 0,
                head_block: Some(tx_b),
                peak_latency: Some(new_peak_latency()),
                ..Default::default()
            },
            Web3Rpc {
                name: "c".to_string(),
                tier: 0,
                head_block: Some(tx_c),
                peak_latency: Some(new_peak_latency()),
                ..Default::default()
            },
            Web3Rpc {
                name: "d".to_string(),
                tier: 1,
                head_block: Some(tx_d),
                peak_latency: Some(new_peak_latency()),
                ..Default::default()
            },
            Web3Rpc {
                name: "e".to_string(),
                tier: 1,
                head_block: Some(tx_e),
                peak_latency: Some(new_peak_latency()),
                ..Default::default()
            },
            Web3Rpc {
                name: "f".to_string(),
                tier: 1,
                head_block: Some(tx_f),
                peak_latency: Some(new_peak_latency()),
                ..Default::default()
            },
        ]
        .into_iter()
        .map(Arc::new)
        .collect();

        rpcs.sort_by_cached_key(rpc_sync_status_sort_key);

        let names_in_sort_order: Vec<_> = rpcs.iter().map(|x| x.name.as_str()).collect();

        assert_eq!(names_in_sort_order, ["c", "f", "b", "e", "a", "d"]);
    }

    #[tokio::test]
    async fn test_server_selection_by_height() {
        // TODO: do this better. can test_env_logger and tokio test be stacked?
        let _ = env_logger::builder()
            .filter_level(LevelFilter::Error)
            .filter_module("web3_proxy", LevelFilter::Trace)
            .is_test(true)
            .try_init();

        let now = chrono::Utc::now().timestamp().into();

        let lagged_block = Block {
            hash: Some(H256::random()),
            number: Some(0.into()),
            timestamp: now - 1,
            ..Default::default()
        };

        let head_block = Block {
            hash: Some(H256::random()),
            number: Some(1.into()),
            parent_hash: lagged_block.hash.unwrap(),
            timestamp: now,
            ..Default::default()
        };

        let lagged_block = Arc::new(lagged_block);
        let head_block = Arc::new(head_block);

        let block_data_limit = u64::MAX;

        let (tx_synced, _) = watch::channel(None);

        let head_rpc = Web3Rpc {
            name: "synced".to_string(),
            soft_limit: 1_000,
            automatic_block_limit: false,
            backup: false,
            block_data_limit: block_data_limit.into(),
            tier: 0,
            head_block: Some(tx_synced),
            peak_latency: Some(new_peak_latency()),
            ..Default::default()
        };

        let (tx_lagged, _) = watch::channel(None);

        let lagged_rpc = Web3Rpc {
            name: "lagged".to_string(),
            soft_limit: 1_000,
            automatic_block_limit: false,
            backup: false,
            block_data_limit: block_data_limit.into(),
            tier: 0,
            head_block: Some(tx_lagged),
            peak_latency: Some(new_peak_latency()),
            ..Default::default()
        };

        assert!(!head_rpc.has_block_data(lagged_block.number.as_ref().unwrap()));
        assert!(!head_rpc.has_block_data(head_block.number.as_ref().unwrap()));

        assert!(!lagged_rpc.has_block_data(lagged_block.number.as_ref().unwrap()));
        assert!(!lagged_rpc.has_block_data(head_block.number.as_ref().unwrap()));

        let head_rpc = Arc::new(head_rpc);
        let lagged_rpc = Arc::new(lagged_rpc);

        let rpcs_by_name = HashMap::from([
            (head_rpc.name.clone(), head_rpc.clone()),
            (lagged_rpc.name.clone(), lagged_rpc.clone()),
        ]);

        let (block_sender, _block_receiver) = flume::unbounded();
        let (pending_tx_id_sender, pending_tx_id_receiver) = flume::unbounded();
        let (watch_consensus_rpcs_sender, _watch_consensus_rpcs_receiver) = watch::channel(None);
        let (watch_consensus_head_sender, _watch_consensus_head_receiver) = watch::channel(None);

        // TODO: make a Web3Rpcs::new
        let rpcs = Web3Rpcs {
            block_sender: block_sender.clone(),
            by_name: ArcSwap::from_pointee(rpcs_by_name),
            name: "test".to_string(),
            watch_consensus_head_sender: Some(watch_consensus_head_sender),
            watch_consensus_rpcs_sender,
            pending_transaction_cache: CacheWithTTL::arc_with_capacity(
                "pending_transaction_cache",
                100,
                Duration::from_secs(60),
            )
            .await,
            pending_tx_id_receiver,
            pending_tx_id_sender,
            blocks_by_hash: CacheWithTTL::arc_with_capacity(
                "blocks_by_hash",
                100,
                Duration::from_secs(60),
            )
            .await,
            blocks_by_number: CacheWithTTL::arc_with_capacity(
                "blocks_by_number",
                100,
                Duration::from_secs(60),
            )
            .await,
            // TODO: test max_block_age?
            max_block_age: None,
            // TODO: test max_block_lag?
            max_block_lag: None,
            min_head_rpcs: 1,
            min_sum_soft_limit: 1,
        };

        let authorization = Arc::new(Authorization::internal(None).unwrap());

        let mut consensus_finder = ConsensusFinder::new(None, None);

        // process None so that
        rpcs.process_block_from_rpc(
            &authorization,
            &mut consensus_finder,
            None,
            lagged_rpc.clone(),
            &None,
        )
        .await
        .expect("its lagged, but it should still be seen as consensus if its the first to report");
        rpcs.process_block_from_rpc(
            &authorization,
            &mut consensus_finder,
            None,
            head_rpc.clone(),
            &None,
        )
        .await
        .unwrap();

        // no head block because the rpcs haven't communicated through their channels
        assert!(rpcs.head_block_hash().is_none());

        // all_backend_connections gives all non-backup servers regardless of sync status
        assert_eq!(
            rpcs.all_connections(None, None, None, None, false, None)
                .await
                .unwrap()
                .len(),
            2
        );

        // best_synced_backend_connection which servers to be synced with the head block should not find any nodes
        let x = rpcs
            .wait_for_best_rpc(
                None,
                &mut vec![],
                Some(head_block.number.as_ref().unwrap()),
                None,
                Some(Duration::from_secs(0)),
                Some(RequestErrorHandler::DebugLevel),
            )
            .await
            .unwrap();

        dbg!(&x);

        assert!(matches!(x, OpenRequestResult::NotReady));

        // add lagged blocks to the rpcs. both servers should be allowed
        lagged_rpc
            .send_head_block_result(
                Ok(Some(lagged_block.clone())),
                &block_sender,
                &rpcs.blocks_by_hash,
            )
            .await
            .unwrap();

        // TODO: this is fragile
        rpcs.process_block_from_rpc(
            &authorization,
            &mut consensus_finder,
            Some(lagged_block.clone().try_into().unwrap()),
            lagged_rpc.clone(),
            &None,
        )
        .await
        .unwrap();

        head_rpc
            .send_head_block_result(
                Ok(Some(lagged_block.clone())),
                &block_sender,
                &rpcs.blocks_by_hash,
            )
            .await
            .unwrap();

        // TODO: this is fragile
        rpcs.process_block_from_rpc(
            &authorization,
            &mut consensus_finder,
            Some(lagged_block.clone().try_into().unwrap()),
            head_rpc.clone(),
            &None,
        )
        .await
        .unwrap();

        // TODO: how do we spawn this and wait for it to process things? subscribe and watch consensus connections?
        // rpcs.process_incoming_blocks(&authorization, block_receiver, pending_tx_sender)

        assert!(head_rpc.has_block_data(lagged_block.number.as_ref().unwrap()));
        assert!(!head_rpc.has_block_data(head_block.number.as_ref().unwrap()));

        assert!(lagged_rpc.has_block_data(lagged_block.number.as_ref().unwrap()));
        assert!(!lagged_rpc.has_block_data(head_block.number.as_ref().unwrap()));

        assert_eq!(rpcs.num_synced_rpcs(), 2);

        // add head block to the rpcs. lagged_rpc should not be available
        head_rpc
            .send_head_block_result(
                Ok(Some(head_block.clone())),
                &block_sender,
                &rpcs.blocks_by_hash,
            )
            .await
            .unwrap();

        // TODO: this is fragile
        rpcs.process_block_from_rpc(
            &authorization,
            &mut consensus_finder,
            Some(head_block.clone().try_into().unwrap()),
            head_rpc.clone(),
            &None,
        )
        .await
        .unwrap();

        assert_eq!(rpcs.num_synced_rpcs(), 1);

        assert!(head_rpc.has_block_data(lagged_block.number.as_ref().unwrap()));
        assert!(head_rpc.has_block_data(head_block.number.as_ref().unwrap()));

        assert!(lagged_rpc.has_block_data(lagged_block.number.as_ref().unwrap()));
        assert!(!lagged_rpc.has_block_data(head_block.number.as_ref().unwrap()));

        // TODO: make sure the handle is for the expected rpc
        assert!(matches!(
            rpcs.wait_for_best_rpc(
                None,
                &mut vec![],
                None,
                None,
                Some(Duration::from_secs(0)),
                None,
            )
            .await,
            Ok(OpenRequestResult::Handle(_))
        ));

        // TODO: make sure the handle is for the expected rpc
        assert!(matches!(
            rpcs.wait_for_best_rpc(
                None,
                &mut vec![],
                Some(&0.into()),
                None,
                Some(Duration::from_secs(0)),
                None,
            )
            .await,
            Ok(OpenRequestResult::Handle(_))
        ));

        // TODO: make sure the handle is for the expected rpc
        assert!(matches!(
            rpcs.wait_for_best_rpc(
                None,
                &mut vec![],
                Some(&1.into()),
                None,
                Some(Duration::from_secs(0)),
                None,
            )
            .await,
            Ok(OpenRequestResult::Handle(_))
        ));

        // future block should not get a handle
        let future_rpc = rpcs
            .wait_for_best_rpc(
                None,
                &mut vec![],
                Some(&2.into()),
                None,
                Some(Duration::from_secs(0)),
                None,
            )
            .await;
        assert!(matches!(future_rpc, Ok(OpenRequestResult::NotReady)));
    }

    #[tokio::test]
    async fn test_server_selection_by_archive() {
        // TODO: do this better. can test_env_logger and tokio test be stacked?
        let _ = env_logger::builder()
            .filter_level(LevelFilter::Error)
            .filter_module("web3_proxy", LevelFilter::Trace)
            .is_test(true)
            .try_init();

        let now = chrono::Utc::now().timestamp().into();

        let head_block = Block {
            hash: Some(H256::random()),
            number: Some(1_000_000.into()),
            parent_hash: H256::random(),
            timestamp: now,
            ..Default::default()
        };

        let head_block: Web3ProxyBlock = Arc::new(head_block).try_into().unwrap();

        let (tx_pruned, _) = watch::channel(Some(head_block.clone()));

        let pruned_rpc = Web3Rpc {
            name: "pruned".to_string(),
            soft_limit: 3_000,
            automatic_block_limit: false,
            backup: false,
            block_data_limit: 64.into(),
            tier: 1,
            head_block: Some(tx_pruned),
            ..Default::default()
        };

        let (tx_archive, _) = watch::channel(Some(head_block.clone()));

        let archive_rpc = Web3Rpc {
            name: "archive".to_string(),
            soft_limit: 1_000,
            automatic_block_limit: false,
            backup: false,
            block_data_limit: u64::MAX.into(),
            tier: 2,
            head_block: Some(tx_archive),
            ..Default::default()
        };

        assert!(pruned_rpc.has_block_data(head_block.number()));
        assert!(archive_rpc.has_block_data(head_block.number()));
        assert!(!pruned_rpc.has_block_data(&1.into()));
        assert!(archive_rpc.has_block_data(&1.into()));

        let pruned_rpc = Arc::new(pruned_rpc);
        let archive_rpc = Arc::new(archive_rpc);

        let rpcs_by_name = HashMap::from([
            (pruned_rpc.name.clone(), pruned_rpc.clone()),
            (archive_rpc.name.clone(), archive_rpc.clone()),
        ]);

        let (block_sender, _) = flume::unbounded();
        let (pending_tx_id_sender, pending_tx_id_receiver) = flume::unbounded();
        let (watch_consensus_rpcs_sender, _) = watch::channel(None);
        let (watch_consensus_head_sender, _watch_consensus_head_receiver) = watch::channel(None);

        let rpcs = Web3Rpcs {
            block_sender,
            by_name: ArcSwap::from_pointee(rpcs_by_name),
            name: "test".to_string(),
            watch_consensus_head_sender: Some(watch_consensus_head_sender),
            watch_consensus_rpcs_sender,
            pending_transaction_cache: CacheWithTTL::arc_with_capacity(
                "pending_transaction_cache",
                100,
                Duration::from_secs(120),
            )
            .await,
            pending_tx_id_receiver,
            pending_tx_id_sender,
            blocks_by_hash: CacheWithTTL::arc_with_capacity(
                "blocks_by_hash",
                100,
                Duration::from_secs(120),
            )
            .await,
            blocks_by_number: CacheWithTTL::arc_with_capacity(
                "blocks_by_number",
                100,
                Duration::from_secs(120),
            )
            .await,
            min_head_rpcs: 1,
            min_sum_soft_limit: 4_000,
            max_block_age: None,
            max_block_lag: None,
        };

        let authorization = Arc::new(Authorization::internal(None).unwrap());

        let mut connection_heads = ConsensusFinder::new(None, None);

        // min sum soft limit will require tier 2
        rpcs.process_block_from_rpc(
            &authorization,
            &mut connection_heads,
            Some(head_block.clone()),
            pruned_rpc.clone(),
            &None,
        )
        .await
        .unwrap_err();

        rpcs.process_block_from_rpc(
            &authorization,
            &mut connection_heads,
            Some(head_block.clone()),
            archive_rpc.clone(),
            &None,
        )
        .await
        .unwrap();

        assert_eq!(rpcs.num_synced_rpcs(), 2);

        // best_synced_backend_connection requires servers to be synced with the head block
        // TODO: test with and without passing the head_block.number?
        let best_available_server = rpcs
            .wait_for_best_rpc(
                None,
                &mut vec![],
                Some(head_block.number()),
                None,
                Some(Duration::from_secs(0)),
                None,
            )
            .await;

        debug!("best_available_server: {:#?}", best_available_server);

        assert!(matches!(
            best_available_server.unwrap(),
            OpenRequestResult::Handle(_)
        ));

        let _best_available_server_from_none = rpcs
            .wait_for_best_rpc(
                None,
                &mut vec![],
                None,
                None,
                Some(Duration::from_secs(0)),
                None,
            )
            .await;

        // assert_eq!(best_available_server, best_available_server_from_none);

        let best_archive_server = rpcs
            .wait_for_best_rpc(
                None,
                &mut vec![],
                Some(&1.into()),
                None,
                Some(Duration::from_secs(0)),
                None,
            )
            .await;

        match best_archive_server {
            Ok(OpenRequestResult::Handle(x)) => {
                assert_eq!(x.clone_connection().name, "archive".to_string())
            }
            x => {
                error!("unexpected result: {:?}", x);
            }
        }
    }

    #[tokio::test]
    async fn test_all_connections() {
        let _ = env_logger::builder()
            .filter_level(LevelFilter::Error)
            .filter_module("web3_proxy", LevelFilter::Trace)
            .is_test(true)
            .try_init();

        // TODO: use chrono, not SystemTime
        let now: U256 = SystemTime::now()
            .duration_since(UNIX_EPOCH)
            .unwrap()
            .as_secs()
            .into();

        let block_1 = Block {
            hash: Some(H256::random()),
            number: Some(1_000_000.into()),
            parent_hash: H256::random(),
            timestamp: now,
            ..Default::default()
        };
        let block_2 = Block {
            hash: Some(H256::random()),
            number: Some(1_000_001.into()),
            parent_hash: block_1.hash.unwrap(),
            timestamp: now + 1,
            ..Default::default()
        };

        let block_1: Web3ProxyBlock = Arc::new(block_1).try_into().unwrap();
        let block_2: Web3ProxyBlock = Arc::new(block_2).try_into().unwrap();

        let (tx_mock_geth, _) = watch::channel(Some(block_1.clone()));
        let (tx_mock_erigon_archive, _) = watch::channel(Some(block_2.clone()));

        let mock_geth = Web3Rpc {
            name: "mock_geth".to_string(),
            soft_limit: 1_000,
            automatic_block_limit: false,
            backup: false,
            block_data_limit: 64.into(),
            tier: 0,
            head_block: Some(tx_mock_geth),
            peak_latency: Some(new_peak_latency()),
            ..Default::default()
        };

        let mock_erigon_archive = Web3Rpc {
            name: "mock_erigon_archive".to_string(),
            soft_limit: 1_000,
            automatic_block_limit: false,
            backup: false,
            block_data_limit: u64::MAX.into(),
            tier: 1,
            head_block: Some(tx_mock_erigon_archive),
            peak_latency: Some(new_peak_latency()),
            ..Default::default()
        };

        assert!(mock_geth.has_block_data(block_1.number()));
        assert!(mock_erigon_archive.has_block_data(block_1.number()));
        assert!(!mock_geth.has_block_data(block_2.number()));
        assert!(mock_erigon_archive.has_block_data(block_2.number()));

        let mock_geth = Arc::new(mock_geth);
        let mock_erigon_archive = Arc::new(mock_erigon_archive);

        let rpcs_by_name = HashMap::from([
            (mock_geth.name.clone(), mock_geth.clone()),
            (
                mock_erigon_archive.name.clone(),
                mock_erigon_archive.clone(),
            ),
        ]);

        let (block_sender, _) = flume::unbounded();
        let (pending_tx_id_sender, pending_tx_id_receiver) = flume::unbounded();
        let (watch_consensus_rpcs_sender, _) = watch::channel(None);
        let (watch_consensus_head_sender, _watch_consensus_head_receiver) = watch::channel(None);

        // TODO: make a Web3Rpcs::new
        let rpcs = Web3Rpcs {
            block_sender,
            by_name: ArcSwap::from_pointee(rpcs_by_name),
            name: "test".to_string(),
            watch_consensus_head_sender: Some(watch_consensus_head_sender),
            watch_consensus_rpcs_sender,
            pending_transaction_cache: CacheWithTTL::arc_with_capacity(
                "pending_transaction_cache",
                10_000,
                Duration::from_secs(120),
            )
            .await,
            pending_tx_id_receiver,
            pending_tx_id_sender,
            blocks_by_hash: CacheWithTTL::arc_with_capacity(
                "blocks_by_hash",
                10_000,
                Duration::from_secs(120),
            )
            .await,
            blocks_by_number: CacheWithTTL::arc_with_capacity(
                "blocks_by_number",
                10_000,
                Duration::from_secs(120),
            )
            .await,
            min_head_rpcs: 1,
            min_sum_soft_limit: 1_000,
            max_block_age: None,
            max_block_lag: None,
        };

        let authorization = Arc::new(Authorization::internal(None).unwrap());

        let mut connection_heads = ConsensusFinder::new(None, None);

        rpcs.process_block_from_rpc(
            &authorization,
            &mut connection_heads,
            Some(block_1.clone()),
            mock_geth.clone(),
            &None,
        )
        .await
        .unwrap();

        rpcs.process_block_from_rpc(
            &authorization,
            &mut connection_heads,
            Some(block_2.clone()),
            mock_erigon_archive.clone(),
            &None,
        )
        .await
        .unwrap();

        assert_eq!(rpcs.num_synced_rpcs(), 1);

        // best_synced_backend_connection requires servers to be synced with the head block
        // TODO: test with and without passing the head_block.number?
        let head_connections = rpcs
            .all_connections(None, Some(block_2.number()), None, None, false, None)
            .await;

        debug!("head_connections: {:#?}", head_connections);

        assert_eq!(
            head_connections.unwrap().len(),
            1,
            "wrong number of connections"
        );

        let all_connections = rpcs
            .all_connections(None, Some(block_1.number()), None, None, false, None)
            .await;

        debug!("all_connections: {:#?}", all_connections);

        assert_eq!(
            all_connections.unwrap().len(),
            2,
            "wrong number of connections"
        );

        let all_connections = rpcs
            .all_connections(None, None, None, None, false, None)
            .await;

        debug!("all_connections: {:#?}", all_connections);

        assert_eq!(
            all_connections.unwrap().len(),
            2,
            "wrong number of connections"
        )
    }
}

#[cfg(test)]
mod test {
    use std::cmp::Reverse;

    #[test]
    fn test_block_num_sort() {
        let test_vec = vec![
            Reverse(Some(3)),
            Reverse(Some(2)),
            Reverse(Some(1)),
            Reverse(None),
        ];

        let mut sorted_vec = test_vec.clone();
        sorted_vec.sort();

        assert_eq!(test_vec, sorted_vec);
    }
}<|MERGE_RESOLUTION|>--- conflicted
+++ resolved
@@ -1234,11 +1234,7 @@
     where
         S: Serializer,
     {
-<<<<<<< HEAD
-        let mut state = serializer.serialize_struct("Web3Rpcs", 2)?;
-=======
         let mut state = serializer.serialize_struct("Web3Rpcs", 8)?;
->>>>>>> 91d28831
 
         {
             let by_name = self.by_name.load();
