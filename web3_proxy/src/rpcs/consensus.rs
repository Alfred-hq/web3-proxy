use super::blockchain::Web3ProxyBlock;
use super::many::Web3Rpcs;
use super::one::Web3Rpc;
use crate::frontend::authorization::Authorization;
use crate::frontend::errors::{Web3ProxyError, Web3ProxyErrorContext, Web3ProxyResult};
use ethers::prelude::{H256, U64};
use hashbrown::{HashMap, HashSet};
use itertools::{Itertools, MinMaxResult};
use log::{debug, trace, warn};
use moka::future::Cache;
use serde::Serialize;
use std::cmp::Reverse;
use std::fmt;
use std::sync::Arc;
use tokio::time::Instant;

/// A collection of Web3Rpcs that are on the same block.
/// Serialize is so we can print it on our debug endpoint
#[derive(Clone, Serialize)]
pub struct ConsensusWeb3Rpcs {
    pub(super) tier: u64,
    pub(super) head_block: Web3ProxyBlock,
    pub(super) best_rpcs: Vec<Arc<Web3Rpc>>,
    // TODO: functions like "compare_backup_vote()"
    // pub(super) backups_voted: Option<Web3ProxyBlock>,
    pub(super) backups_needed: bool,
}

impl ConsensusWeb3Rpcs {
    #[inline(always)]
    pub fn num_conns(&self) -> usize {
        self.best_rpcs.len()
    }

    // TODO: sum_hard_limit?
}

impl fmt::Debug for ConsensusWeb3Rpcs {
    fn fmt(&self, f: &mut fmt::Formatter<'_>) -> fmt::Result {
        // TODO: the default formatter takes forever to write. this is too quiet though
        // TODO: print the actual conns?
        f.debug_struct("ConsensusWeb3Rpcs")
            .field("head_block", &self.head_block)
            .field("num_conns", &self.best_rpcs.len())
            .finish_non_exhaustive()
    }
}

impl Web3Rpcs {
    // TODO: return a ref?
    pub fn head_block(&self) -> Option<Web3ProxyBlock> {
        self.watch_consensus_head_sender
            .as_ref()
            .and_then(|x| x.borrow().clone())
    }

    // TODO: return a ref?
    pub fn head_block_hash(&self) -> Option<H256> {
        self.head_block().map(|x| *x.hash())
    }

    // TODO: return a ref?
    pub fn head_block_num(&self) -> Option<U64> {
        self.head_block().map(|x| *x.number())
    }

    pub fn synced(&self) -> bool {
        let consensus = self.watch_consensus_rpcs_sender.borrow();

        if let Some(consensus) = consensus.as_ref() {
            !consensus.best_rpcs.is_empty()
        } else {
            false
        }
    }

    pub fn num_synced_rpcs(&self) -> usize {
        let consensus = self.watch_consensus_rpcs_sender.borrow();

        if let Some(consensus) = consensus.as_ref() {
            consensus.best_rpcs.len()
        } else {
            0
        }
    }
}

type FirstSeenCache = Cache<H256, Instant, hashbrown::hash_map::DefaultHashBuilder>;

<<<<<<< HEAD
pub struct ConnectionsGroup {
    pub rpc_to_block: HashMap<Arc<Web3Rpc>, Web3ProxyBlock>,
    // TODO: what if there are two blocks with the same number?
    pub highest_block: Option<Web3ProxyBlock>,
    /// used to track rpc.head_latency. The same cache should be shared between all ConnectionsGroups
    first_seen: FirstSeenCache,
}

impl ConnectionsGroup {
    pub fn new(first_seen: FirstSeenCache) -> Self {
        Self {
            rpc_to_block: Default::default(),
            highest_block: Default::default(),
            first_seen,
        }
    }

    pub fn len(&self) -> usize {
        self.rpc_to_block.len()
    }

    pub fn is_empty(&self) -> bool {
        self.rpc_to_block.is_empty()
    }

    fn remove(&mut self, rpc: &Arc<Web3Rpc>) -> Option<Web3ProxyBlock> {
        if let Some(removed_block) = self.rpc_to_block.remove(rpc) {
            match self.highest_block.as_mut() {
                None => {}
                Some(current_highest_block) => {
                    if removed_block.hash() == current_highest_block.hash() {
                        for maybe_highest_block in self.rpc_to_block.values() {
                            if maybe_highest_block.number() > current_highest_block.number() {
                                *current_highest_block = maybe_highest_block.clone();
                            };
                        }
                    }
                }
            }

            Some(removed_block)
        } else {
            None
        }
    }

    async fn insert(&mut self, rpc: Arc<Web3Rpc>, block: Web3ProxyBlock) -> Option<Web3ProxyBlock> {
        let first_seen = self
            .first_seen
            .get_with(*block.hash(), async move { Instant::now() })
            .await;

        // TODO: this should be 0 if we are first seen, but i think it will be slightly non-zero.
        // calculate elapsed time before trying to lock.
        let latency = first_seen.elapsed();

        rpc.head_latency.write().record(latency);

        // TODO: what about a reorg to the same height?
        if Some(block.number()) > self.highest_block.as_ref().map(|x| x.number()) {
            self.highest_block = Some(block.clone());
        }

        self.rpc_to_block.insert(rpc, block)
    }

    /// min_consensus_block_num keeps us from ever going backwards.
    /// TODO: think about min_consensus_block_num more. i think this might cause an outage if the chain is doing weird things. but 503s is probably better than broken data.
    pub(self) async fn consensus_head_connections(
        &self,
        authorization: &Arc<Authorization>,
        web3_rpcs: &Web3Rpcs,
        min_consensus_block_num: Option<U64>,
        tier: &u64,
    ) -> Web3ProxyResult<ConsensusWeb3Rpcs> {
        let mut maybe_head_block = match self.highest_block.clone() {
            None => return Err(Web3ProxyError::NoBlocksKnown),
            Some(x) => x,
        };

        // TODO: take max_distance_consensus_to_highest as an argument?
        // TODO: what if someone's backup node is misconfigured and goes on a really fast forked chain?
        let max_lag_consensus_to_highest =
            if let Some(min_consensus_block_num) = min_consensus_block_num {
                maybe_head_block
                    .number()
                    .saturating_add(1.into())
                    .saturating_sub(min_consensus_block_num)
                    .as_u64()
            } else {
                10
            };

        trace!(
            "max_lag_consensus_to_highest: {}",
            max_lag_consensus_to_highest
        );

        let num_known = self.rpc_to_block.len();

        if num_known < web3_rpcs.min_head_rpcs {
            return Err(Web3ProxyError::NotEnoughRpcs {
                num_known,
                min_head_rpcs: web3_rpcs.min_head_rpcs,
            });
        }

        let mut primary_rpcs_voted: Option<Web3ProxyBlock> = None;
        let mut backup_rpcs_voted: Option<Web3ProxyBlock> = None;

        // track rpcs on this heaviest chain so we can build a new ConsensusWeb3Rpcs
        let mut primary_consensus_rpcs = HashSet::<&str>::new();
        let mut backup_consensus_rpcs = HashSet::<&str>::new();

        // a running total of the soft limits covered by the rpcs that agree on the head block
        let mut primary_sum_soft_limit: u32 = 0;
        let mut backup_sum_soft_limit: u32 = 0;

        // TODO: also track the sum of *available* hard_limits. if any servers have no hard limits, use their soft limit or no limit?

        // check the highest work block for a set of rpcs that can serve our request load
        // if it doesn't have enough rpcs for our request load, check the parent block
        // TODO: loop for how many parent blocks? we don't want to serve blocks that are too far behind. probably different per chain
        // TODO: this loop is pretty long. any way to clean up this code?
        for _ in 0..max_lag_consensus_to_highest {
            let maybe_head_hash = maybe_head_block.hash();

            // find all rpcs with maybe_head_hash as their current head
            for (rpc, rpc_head) in self.rpc_to_block.iter() {
                if rpc_head.hash() != maybe_head_hash {
                    // connection is not on the desired block
                    continue;
                }
                let rpc_name = rpc.name.as_str();
                if backup_consensus_rpcs.contains(rpc_name) {
                    // connection is on a later block in this same chain
                    continue;
                }
                if primary_consensus_rpcs.contains(rpc_name) {
                    // connection is on a later block in this same chain
                    continue;
                }

                if let Some(rpc) = web3_rpcs.by_name.read().get(rpc_name) {
                    if backup_rpcs_voted.is_some() {
                        // backups already voted for a head block. don't change it
                    } else {
                        backup_consensus_rpcs.insert(rpc_name);
                        backup_sum_soft_limit += rpc.soft_limit;
                    }
                    if !rpc.backup {
                        primary_consensus_rpcs.insert(rpc_name);
                        primary_sum_soft_limit += rpc.soft_limit;
                    }
                } else {
                    // i don't think this is an error. i think its just if a reconnect is currently happening
                    if web3_rpcs.synced() {
                        warn!("connection missing: {}", rpc_name);
                        debug!("web3_rpcs.by_name: {:#?}", web3_rpcs.by_name);
                    } else {
                        return Err(Web3ProxyError::NoServersSynced);
                    }
                }
            }

            if primary_sum_soft_limit >= web3_rpcs.min_sum_soft_limit
                && primary_consensus_rpcs.len() >= web3_rpcs.min_head_rpcs
            {
                // we have enough servers with enough requests! yey!
                primary_rpcs_voted = Some(maybe_head_block.clone());
                break;
            }

            if backup_rpcs_voted.is_none()
                && backup_consensus_rpcs != primary_consensus_rpcs
                && backup_sum_soft_limit >= web3_rpcs.min_sum_soft_limit
                && backup_consensus_rpcs.len() >= web3_rpcs.min_head_rpcs
            {
                // if we include backup servers, we have enough servers with high enough limits
                backup_rpcs_voted = Some(maybe_head_block.clone());
            }

            // not enough rpcs on this block. check the parent block
            match web3_rpcs
                .block(authorization, maybe_head_block.parent_hash(), None)
                .await
            {
                Ok(parent_block) => {
                    // trace!(
                    //     child=%maybe_head_hash, parent=%parent_block.hash.unwrap(), "avoiding thundering herd. checking consensus on parent block",
                    // );
                    maybe_head_block = parent_block;
                    continue;
                }
                Err(err) => {
                    let soft_limit_percent = (primary_sum_soft_limit as f32
                        / web3_rpcs.min_sum_soft_limit as f32)
                        * 100.0;

                    let err_msg = format!("ran out of parents to check. rpcs {}/{}/{}. soft limit: {:.2}% ({}/{}). err: {:#?}",
                        primary_consensus_rpcs.len(),
                        num_known,
                        web3_rpcs.min_head_rpcs,
                        primary_sum_soft_limit,
                        web3_rpcs.min_sum_soft_limit,
                        soft_limit_percent,
                        err,
                    );

                    if backup_rpcs_voted.is_some() {
                        warn!("{}", err_msg);
                        break;
                    } else {
                        return Err(anyhow::anyhow!(err_msg).into());
                    }
                }
            }
        }

        // TODO: if consensus_head_rpcs.is_empty, try another method of finding the head block. will need to change the return Err above into breaks.

        // we've done all the searching for the heaviest block that we can
        if (primary_consensus_rpcs.len() < web3_rpcs.min_head_rpcs
            || primary_sum_soft_limit < web3_rpcs.min_sum_soft_limit)
            && backup_rpcs_voted.is_none()
        {
            // if we get here, not enough servers are synced. return an error
            let soft_limit_percent =
                (primary_sum_soft_limit as f32 / web3_rpcs.min_sum_soft_limit as f32) * 100.0;

            return Err(anyhow::anyhow!(
                "Not enough resources. rpcs {}/{}/{}. soft limit: {:.2}% ({}/{})",
                primary_consensus_rpcs.len(),
                num_known,
                web3_rpcs.min_head_rpcs,
                primary_sum_soft_limit,
                web3_rpcs.min_sum_soft_limit,
                soft_limit_percent,
            )
            .into());
        }

        // success! this block has enough soft limit and nodes on it (or on later blocks)
        let rpcs: Vec<Arc<Web3Rpc>> = primary_consensus_rpcs
            .into_iter()
            .filter_map(|conn_name| web3_rpcs.by_name.read().get(conn_name).cloned())
            .collect();

        #[cfg(debug_assertions)]
        {
            let _ = maybe_head_block.hash();
            let _ = maybe_head_block.number();
        }

        Ok(ConsensusWeb3Rpcs {
            tier: *tier,
            head_block: maybe_head_block,
            rpcs,
            backups_voted: backup_rpcs_voted,
            backups_needed: primary_rpcs_voted.is_none(),
        })
    }
}

/// A ConsensusWeb3Rpcs builder that tracks all connection heads across multiple groups of servers
=======
/// A ConsensusConnections builder that tracks all connection heads across multiple groups of servers
>>>>>>> 01065ade
pub struct ConsensusFinder {
    /// backups for all tiers are only used if necessary
    /// tiers[0] = only tier 0.
    /// tiers[1] = tier 0 and tier 1
    /// tiers[n] = tier 0..=n
    /// This is a BTreeMap and not a Vec because sometimes a tier is empty
    rpc_heads: HashMap<Arc<Web3Rpc>, Web3ProxyBlock>,
    /// never serve blocks that are too old
    max_block_age: Option<u64>,
    /// tier 0 will be prefered as long as the distance between it and the other tiers is <= max_tier_lag
    max_block_lag: Option<U64>,
    /// used to track rpc.head_latency. The same cache should be shared between all ConnectionsGroups
    first_seen: FirstSeenCache,
}

impl ConsensusFinder {
    pub fn new(max_block_age: Option<u64>, max_block_lag: Option<U64>) -> Self {
        // TODO: what's a good capacity for this? it shouldn't need to be very large
        // TODO: if we change Web3ProxyBlock to store the instance, i think we could use the block_by_hash cache
        let first_seen = Cache::builder()
            .max_capacity(16)
            .build_with_hasher(hashbrown::hash_map::DefaultHashBuilder::default());

        // TODO: hard coding 0-9 isn't great, but its easier than refactoring this to be smart about config reloading
        let rpc_heads = HashMap::new();

        Self {
            rpc_heads,
            max_block_age,
            max_block_lag,
            first_seen,
        }
    }

    pub fn len(&self) -> usize {
        self.rpc_heads.len()
    }

    pub fn is_empty(&self) -> bool {
        self.rpc_heads.is_empty()
    }

    fn remove(&mut self, rpc: &Arc<Web3Rpc>) -> Option<Web3ProxyBlock> {
        self.rpc_heads.remove(rpc)
    }

    async fn insert(&mut self, rpc: Arc<Web3Rpc>, block: Web3ProxyBlock) -> Option<Web3ProxyBlock> {
        let first_seen = self
            .first_seen
            .get_with(*block.hash(), async move { Instant::now() })
            .await;

        // TODO: this should be 0 if we are first seen, but i think it will be slightly non-zero.
        // calculate elapsed time before trying to lock.
        let latency = first_seen.elapsed();

        rpc.head_latency.write().record(latency);

        self.rpc_heads.insert(rpc, block)
    }

    /// Update our tracking of the rpc and return true if something changed
    pub(crate) async fn update_rpc(
        &mut self,
        rpc_head_block: Option<Web3ProxyBlock>,
        rpc: Arc<Web3Rpc>,
        // we need this so we can save the block to caches. i don't like it though. maybe we should use a lazy_static Cache wrapper that has a "save_block" method?. i generally dislike globals but i also dislike all the types having to pass eachother around
        web3_connections: &Web3Rpcs,
    ) -> Web3ProxyResult<bool> {
        // add the rpc's block to connection_heads, or remove the rpc from connection_heads
        let changed = match rpc_head_block {
            Some(mut rpc_head_block) => {
                // we don't know if its on the heaviest chain yet
                rpc_head_block = web3_connections
                    .try_cache_block(rpc_head_block, false)
                    .await
                    .web3_context("failed caching block")?;

                // if let Some(max_block_lag) = max_block_lag {
                //     if rpc_head_block.number() < ??? {
                //         trace!("rpc_head_block from {} is too far behind! {}", rpc, rpc_head_block);
                //         return Ok(self.remove(&rpc).is_some());
                //      }
                // }

                if let Some(max_age) = self.max_block_age {
                    if rpc_head_block.age() > max_age {
                        trace!("rpc_head_block from {} is too old! {}", rpc, rpc_head_block);
                        return Ok(self.remove(&rpc).is_some());
                    }
                }

                if let Some(prev_block) = self.insert(rpc, rpc_head_block.clone()).await {
                    // false if this block was already sent by this rpc
                    // true if new block for this rpc
                    prev_block.hash() != rpc_head_block.hash()
                } else {
                    // first block for this rpc
                    true
                }
            }
            None => {
                // false if this rpc was already removed
                // true if rpc head changed from being synced to not
                self.remove(&rpc).is_some()
            }
        };

        Ok(changed)
    }

    pub async fn find_consensus_connections(
        &mut self,
        authorization: &Arc<Authorization>,
<<<<<<< HEAD
        web3_connections: &Web3Rpcs,
    ) -> Web3ProxyResult<ConsensusWeb3Rpcs> {
        // TODO: attach context to these?
        let highest_known_block = self
            .all_rpcs_group()
            .web3_context("no rpcs")?
            .highest_block
            .as_ref()
            .web3_context("no highest block")?;

        trace!("highest_known_block: {}", highest_known_block);

        let min_block_num = self
            .max_block_lag
            .map(|x| highest_known_block.number().saturating_sub(x))
            // we also want to be sure we don't ever go backwards!
            .max(web3_connections.head_block_num());

        trace!("min_block_num: {:#?}", min_block_num);

        // TODO Should this be a Vec<Result<Option<_, _>>>?
        // TODO: how should errors be handled?
        // TODO: find the best tier with a connectionsgroup. best case, this only queries the first tier
        // TODO: do we need to calculate all of them? I think having highest_known_block included as part of min_block_num should make that unnecessary
        for (tier, x) in self.tiers.iter() {
            trace!("checking tier {}: {:#?}", tier, x.rpc_to_block);
            if let Ok(consensus_head_connections) = x
                .consensus_head_connections(authorization, web3_connections, min_block_num, tier)
                .await
            {
                trace!("success on tier {}", tier);
                // we got one! hopefully it didn't need to use any backups.
                // but even if it did need backup servers, that is better than going to a worse tier
                return Ok(consensus_head_connections);
=======
        web3_rpcs: &Web3Rpcs,
    ) -> anyhow::Result<Option<ConsensusWeb3Rpcs>> {
        let minmax_block = self.rpc_heads.values().minmax_by_key(|&x| x.number());

        let (lowest_block, highest_block) = match minmax_block {
            MinMaxResult::NoElements => return Ok(None),
            MinMaxResult::OneElement(x) => (x, x),
            MinMaxResult::MinMax(min, max) => (min, max),
        };

        let highest_block_number = highest_block.number();

        trace!("highest_block_number: {}", highest_block_number);

        trace!("lowest_block_number: {}", lowest_block.number());

        let max_lag_block_number = highest_block_number
            .saturating_sub(self.max_block_lag.unwrap_or_else(|| U64::from(10)));

        trace!("max_lag_block_number: {}", max_lag_block_number);

        let lowest_block_number = lowest_block.number().max(&max_lag_block_number);

        trace!("safe lowest_block_number: {}", lowest_block_number);

        let num_known = self.rpc_heads.len();

        if num_known < web3_rpcs.min_head_rpcs {
            // this keeps us from serving requests when the proxy first starts
            return Ok(None);
        }

        // TODO: also track the sum of *available* hard_limits? if any servers have no hard limits, use their soft limit or no limit?
        // TODO: struct for the value of the votes hashmap?
        let mut primary_votes: HashMap<Web3ProxyBlock, (HashSet<&str>, u32)> = Default::default();
        let mut backup_votes: HashMap<Web3ProxyBlock, (HashSet<&str>, u32)> = Default::default();

        let mut backup_consensus = None;

        let mut rpc_heads_by_tier: Vec<_> = self.rpc_heads.iter().collect();
        rpc_heads_by_tier.sort_by_cached_key(|(rpc, _)| rpc.tier);

        let current_tier = rpc_heads_by_tier
            .first()
            .expect("rpc_heads_by_tier should never be empty")
            .0
            .tier;

        // loop over all the rpc heads (grouped by tier) and their parents to find consensus
        // TODO: i'm sure theres a lot of shortcuts that could be taken, but this is simplest to implement
        for (rpc, rpc_head) in self.rpc_heads.iter() {
            if current_tier != rpc.tier {
                // we finished processing a tier. check for primary results
                if let Some(consensus) = self.count_votes(&primary_votes, web3_rpcs) {
                    return Ok(Some(consensus));
                }

                // only set backup consensus once. we don't want it to keep checking on worse tiers if it already found consensus
                if backup_consensus.is_none() {
                    if let Some(consensus) = self.count_votes(&backup_votes, web3_rpcs) {
                        backup_consensus = Some(consensus)
                    }
                }
            }

            let mut block_to_check = rpc_head.clone();

            while block_to_check.number() >= lowest_block_number {
                if !rpc.backup {
                    // backup nodes are excluded from the primary voting
                    let entry = primary_votes.entry(block_to_check.clone()).or_default();

                    entry.0.insert(&rpc.name);
                    entry.1 += rpc.soft_limit;
                }

                // both primary and backup rpcs get included in the backup voting
                let backup_entry = backup_votes.entry(block_to_check.clone()).or_default();

                backup_entry.0.insert(&rpc.name);
                backup_entry.1 += rpc.soft_limit;

                match web3_rpcs
                    .block(authorization, block_to_check.parent_hash(), Some(rpc))
                    .await
                {
                    Ok(parent_block) => block_to_check = parent_block,
                    Err(err) => {
                        warn!("Problem fetching parent block of {:#?} during consensus finding: {:#?}", block_to_check, err);
                        break;
                    }
                }
            }
        }

        // we finished processing all tiers. check for primary results (if anything but the last tier found consensus, we already returned above)
        if let Some(consensus) = self.count_votes(&primary_votes, web3_rpcs) {
            return Ok(Some(consensus));
        }

        // only set backup consensus once. we don't want it to keep checking on worse tiers if it already found consensus
        if let Some(consensus) = backup_consensus {
            return Ok(Some(consensus));
        }

        // count votes one last time
        Ok(self.count_votes(&backup_votes, web3_rpcs))
    }

    // TODO: have min_sum_soft_limit and min_head_rpcs on self instead of on Web3Rpcs
    fn count_votes(
        &self,
        votes: &HashMap<Web3ProxyBlock, (HashSet<&str>, u32)>,
        web3_rpcs: &Web3Rpcs,
    ) -> Option<ConsensusWeb3Rpcs> {
        // sort the primary votes ascending by tier and descending by block num
        let mut votes: Vec<_> = votes
            .iter()
            .map(|(block, (rpc_names, sum_soft_limit))| (block, sum_soft_limit, rpc_names))
            .collect();
        votes.sort_by_cached_key(|(block, sum_soft_limit, rpc_names)| {
            (
                Reverse(*block.number()),
                Reverse(*sum_soft_limit),
                Reverse(rpc_names.len()),
            )
        });

        // return the first result that exceededs confgured minimums (if any)
        for (maybe_head_block, sum_soft_limit, rpc_names) in votes {
            if *sum_soft_limit < web3_rpcs.min_sum_soft_limit {
                continue;
            }
            // TODO: different mins for backup vs primary
            if rpc_names.len() < web3_rpcs.min_head_rpcs {
                continue;
>>>>>>> 01065ade
            }

            trace!("rpc_names: {:#?}", rpc_names);

            // consensus likely found! load the rpcs to make sure they all have active connections
            let consensus_rpcs: Vec<_> = rpc_names
                .into_iter()
                .filter_map(|x| web3_rpcs.get(x))
                .collect();

            if consensus_rpcs.len() < web3_rpcs.min_head_rpcs {
                continue;
            }
            // consensus found!

            let tier = consensus_rpcs
                .iter()
                .map(|x| x.tier)
                .max()
                .expect("there should always be a max");

            let backups_needed = consensus_rpcs.iter().any(|x| x.backup);

            let consensus = ConsensusWeb3Rpcs {
                tier,
                head_block: maybe_head_block.clone(),
                best_rpcs: consensus_rpcs,
                backups_needed,
            };

            return Some(consensus);
        }

<<<<<<< HEAD
        return Err(anyhow::anyhow!("failed finding consensus on all tiers").into());
=======
        None
    }

    pub fn worst_tier(&self) -> Option<u64> {
        self.rpc_heads.iter().map(|(x, _)| x.tier).max()
>>>>>>> 01065ade
    }
}

#[cfg(test)]
mod test {
    // #[test]
    // fn test_simplest_case_consensus_head_connections() {
    //     todo!();
    // }
}<|MERGE_RESOLUTION|>--- conflicted
+++ resolved
@@ -87,275 +87,7 @@
 
 type FirstSeenCache = Cache<H256, Instant, hashbrown::hash_map::DefaultHashBuilder>;
 
-<<<<<<< HEAD
-pub struct ConnectionsGroup {
-    pub rpc_to_block: HashMap<Arc<Web3Rpc>, Web3ProxyBlock>,
-    // TODO: what if there are two blocks with the same number?
-    pub highest_block: Option<Web3ProxyBlock>,
-    /// used to track rpc.head_latency. The same cache should be shared between all ConnectionsGroups
-    first_seen: FirstSeenCache,
-}
-
-impl ConnectionsGroup {
-    pub fn new(first_seen: FirstSeenCache) -> Self {
-        Self {
-            rpc_to_block: Default::default(),
-            highest_block: Default::default(),
-            first_seen,
-        }
-    }
-
-    pub fn len(&self) -> usize {
-        self.rpc_to_block.len()
-    }
-
-    pub fn is_empty(&self) -> bool {
-        self.rpc_to_block.is_empty()
-    }
-
-    fn remove(&mut self, rpc: &Arc<Web3Rpc>) -> Option<Web3ProxyBlock> {
-        if let Some(removed_block) = self.rpc_to_block.remove(rpc) {
-            match self.highest_block.as_mut() {
-                None => {}
-                Some(current_highest_block) => {
-                    if removed_block.hash() == current_highest_block.hash() {
-                        for maybe_highest_block in self.rpc_to_block.values() {
-                            if maybe_highest_block.number() > current_highest_block.number() {
-                                *current_highest_block = maybe_highest_block.clone();
-                            };
-                        }
-                    }
-                }
-            }
-
-            Some(removed_block)
-        } else {
-            None
-        }
-    }
-
-    async fn insert(&mut self, rpc: Arc<Web3Rpc>, block: Web3ProxyBlock) -> Option<Web3ProxyBlock> {
-        let first_seen = self
-            .first_seen
-            .get_with(*block.hash(), async move { Instant::now() })
-            .await;
-
-        // TODO: this should be 0 if we are first seen, but i think it will be slightly non-zero.
-        // calculate elapsed time before trying to lock.
-        let latency = first_seen.elapsed();
-
-        rpc.head_latency.write().record(latency);
-
-        // TODO: what about a reorg to the same height?
-        if Some(block.number()) > self.highest_block.as_ref().map(|x| x.number()) {
-            self.highest_block = Some(block.clone());
-        }
-
-        self.rpc_to_block.insert(rpc, block)
-    }
-
-    /// min_consensus_block_num keeps us from ever going backwards.
-    /// TODO: think about min_consensus_block_num more. i think this might cause an outage if the chain is doing weird things. but 503s is probably better than broken data.
-    pub(self) async fn consensus_head_connections(
-        &self,
-        authorization: &Arc<Authorization>,
-        web3_rpcs: &Web3Rpcs,
-        min_consensus_block_num: Option<U64>,
-        tier: &u64,
-    ) -> Web3ProxyResult<ConsensusWeb3Rpcs> {
-        let mut maybe_head_block = match self.highest_block.clone() {
-            None => return Err(Web3ProxyError::NoBlocksKnown),
-            Some(x) => x,
-        };
-
-        // TODO: take max_distance_consensus_to_highest as an argument?
-        // TODO: what if someone's backup node is misconfigured and goes on a really fast forked chain?
-        let max_lag_consensus_to_highest =
-            if let Some(min_consensus_block_num) = min_consensus_block_num {
-                maybe_head_block
-                    .number()
-                    .saturating_add(1.into())
-                    .saturating_sub(min_consensus_block_num)
-                    .as_u64()
-            } else {
-                10
-            };
-
-        trace!(
-            "max_lag_consensus_to_highest: {}",
-            max_lag_consensus_to_highest
-        );
-
-        let num_known = self.rpc_to_block.len();
-
-        if num_known < web3_rpcs.min_head_rpcs {
-            return Err(Web3ProxyError::NotEnoughRpcs {
-                num_known,
-                min_head_rpcs: web3_rpcs.min_head_rpcs,
-            });
-        }
-
-        let mut primary_rpcs_voted: Option<Web3ProxyBlock> = None;
-        let mut backup_rpcs_voted: Option<Web3ProxyBlock> = None;
-
-        // track rpcs on this heaviest chain so we can build a new ConsensusWeb3Rpcs
-        let mut primary_consensus_rpcs = HashSet::<&str>::new();
-        let mut backup_consensus_rpcs = HashSet::<&str>::new();
-
-        // a running total of the soft limits covered by the rpcs that agree on the head block
-        let mut primary_sum_soft_limit: u32 = 0;
-        let mut backup_sum_soft_limit: u32 = 0;
-
-        // TODO: also track the sum of *available* hard_limits. if any servers have no hard limits, use their soft limit or no limit?
-
-        // check the highest work block for a set of rpcs that can serve our request load
-        // if it doesn't have enough rpcs for our request load, check the parent block
-        // TODO: loop for how many parent blocks? we don't want to serve blocks that are too far behind. probably different per chain
-        // TODO: this loop is pretty long. any way to clean up this code?
-        for _ in 0..max_lag_consensus_to_highest {
-            let maybe_head_hash = maybe_head_block.hash();
-
-            // find all rpcs with maybe_head_hash as their current head
-            for (rpc, rpc_head) in self.rpc_to_block.iter() {
-                if rpc_head.hash() != maybe_head_hash {
-                    // connection is not on the desired block
-                    continue;
-                }
-                let rpc_name = rpc.name.as_str();
-                if backup_consensus_rpcs.contains(rpc_name) {
-                    // connection is on a later block in this same chain
-                    continue;
-                }
-                if primary_consensus_rpcs.contains(rpc_name) {
-                    // connection is on a later block in this same chain
-                    continue;
-                }
-
-                if let Some(rpc) = web3_rpcs.by_name.read().get(rpc_name) {
-                    if backup_rpcs_voted.is_some() {
-                        // backups already voted for a head block. don't change it
-                    } else {
-                        backup_consensus_rpcs.insert(rpc_name);
-                        backup_sum_soft_limit += rpc.soft_limit;
-                    }
-                    if !rpc.backup {
-                        primary_consensus_rpcs.insert(rpc_name);
-                        primary_sum_soft_limit += rpc.soft_limit;
-                    }
-                } else {
-                    // i don't think this is an error. i think its just if a reconnect is currently happening
-                    if web3_rpcs.synced() {
-                        warn!("connection missing: {}", rpc_name);
-                        debug!("web3_rpcs.by_name: {:#?}", web3_rpcs.by_name);
-                    } else {
-                        return Err(Web3ProxyError::NoServersSynced);
-                    }
-                }
-            }
-
-            if primary_sum_soft_limit >= web3_rpcs.min_sum_soft_limit
-                && primary_consensus_rpcs.len() >= web3_rpcs.min_head_rpcs
-            {
-                // we have enough servers with enough requests! yey!
-                primary_rpcs_voted = Some(maybe_head_block.clone());
-                break;
-            }
-
-            if backup_rpcs_voted.is_none()
-                && backup_consensus_rpcs != primary_consensus_rpcs
-                && backup_sum_soft_limit >= web3_rpcs.min_sum_soft_limit
-                && backup_consensus_rpcs.len() >= web3_rpcs.min_head_rpcs
-            {
-                // if we include backup servers, we have enough servers with high enough limits
-                backup_rpcs_voted = Some(maybe_head_block.clone());
-            }
-
-            // not enough rpcs on this block. check the parent block
-            match web3_rpcs
-                .block(authorization, maybe_head_block.parent_hash(), None)
-                .await
-            {
-                Ok(parent_block) => {
-                    // trace!(
-                    //     child=%maybe_head_hash, parent=%parent_block.hash.unwrap(), "avoiding thundering herd. checking consensus on parent block",
-                    // );
-                    maybe_head_block = parent_block;
-                    continue;
-                }
-                Err(err) => {
-                    let soft_limit_percent = (primary_sum_soft_limit as f32
-                        / web3_rpcs.min_sum_soft_limit as f32)
-                        * 100.0;
-
-                    let err_msg = format!("ran out of parents to check. rpcs {}/{}/{}. soft limit: {:.2}% ({}/{}). err: {:#?}",
-                        primary_consensus_rpcs.len(),
-                        num_known,
-                        web3_rpcs.min_head_rpcs,
-                        primary_sum_soft_limit,
-                        web3_rpcs.min_sum_soft_limit,
-                        soft_limit_percent,
-                        err,
-                    );
-
-                    if backup_rpcs_voted.is_some() {
-                        warn!("{}", err_msg);
-                        break;
-                    } else {
-                        return Err(anyhow::anyhow!(err_msg).into());
-                    }
-                }
-            }
-        }
-
-        // TODO: if consensus_head_rpcs.is_empty, try another method of finding the head block. will need to change the return Err above into breaks.
-
-        // we've done all the searching for the heaviest block that we can
-        if (primary_consensus_rpcs.len() < web3_rpcs.min_head_rpcs
-            || primary_sum_soft_limit < web3_rpcs.min_sum_soft_limit)
-            && backup_rpcs_voted.is_none()
-        {
-            // if we get here, not enough servers are synced. return an error
-            let soft_limit_percent =
-                (primary_sum_soft_limit as f32 / web3_rpcs.min_sum_soft_limit as f32) * 100.0;
-
-            return Err(anyhow::anyhow!(
-                "Not enough resources. rpcs {}/{}/{}. soft limit: {:.2}% ({}/{})",
-                primary_consensus_rpcs.len(),
-                num_known,
-                web3_rpcs.min_head_rpcs,
-                primary_sum_soft_limit,
-                web3_rpcs.min_sum_soft_limit,
-                soft_limit_percent,
-            )
-            .into());
-        }
-
-        // success! this block has enough soft limit and nodes on it (or on later blocks)
-        let rpcs: Vec<Arc<Web3Rpc>> = primary_consensus_rpcs
-            .into_iter()
-            .filter_map(|conn_name| web3_rpcs.by_name.read().get(conn_name).cloned())
-            .collect();
-
-        #[cfg(debug_assertions)]
-        {
-            let _ = maybe_head_block.hash();
-            let _ = maybe_head_block.number();
-        }
-
-        Ok(ConsensusWeb3Rpcs {
-            tier: *tier,
-            head_block: maybe_head_block,
-            rpcs,
-            backups_voted: backup_rpcs_voted,
-            backups_needed: primary_rpcs_voted.is_none(),
-        })
-    }
-}
-
-/// A ConsensusWeb3Rpcs builder that tracks all connection heads across multiple groups of servers
-=======
 /// A ConsensusConnections builder that tracks all connection heads across multiple groups of servers
->>>>>>> 01065ade
 pub struct ConsensusFinder {
     /// backups for all tiers are only used if necessary
     /// tiers[0] = only tier 0.
@@ -470,44 +202,8 @@
     pub async fn find_consensus_connections(
         &mut self,
         authorization: &Arc<Authorization>,
-<<<<<<< HEAD
-        web3_connections: &Web3Rpcs,
-    ) -> Web3ProxyResult<ConsensusWeb3Rpcs> {
-        // TODO: attach context to these?
-        let highest_known_block = self
-            .all_rpcs_group()
-            .web3_context("no rpcs")?
-            .highest_block
-            .as_ref()
-            .web3_context("no highest block")?;
-
-        trace!("highest_known_block: {}", highest_known_block);
-
-        let min_block_num = self
-            .max_block_lag
-            .map(|x| highest_known_block.number().saturating_sub(x))
-            // we also want to be sure we don't ever go backwards!
-            .max(web3_connections.head_block_num());
-
-        trace!("min_block_num: {:#?}", min_block_num);
-
-        // TODO Should this be a Vec<Result<Option<_, _>>>?
-        // TODO: how should errors be handled?
-        // TODO: find the best tier with a connectionsgroup. best case, this only queries the first tier
-        // TODO: do we need to calculate all of them? I think having highest_known_block included as part of min_block_num should make that unnecessary
-        for (tier, x) in self.tiers.iter() {
-            trace!("checking tier {}: {:#?}", tier, x.rpc_to_block);
-            if let Ok(consensus_head_connections) = x
-                .consensus_head_connections(authorization, web3_connections, min_block_num, tier)
-                .await
-            {
-                trace!("success on tier {}", tier);
-                // we got one! hopefully it didn't need to use any backups.
-                // but even if it did need backup servers, that is better than going to a worse tier
-                return Ok(consensus_head_connections);
-=======
         web3_rpcs: &Web3Rpcs,
-    ) -> anyhow::Result<Option<ConsensusWeb3Rpcs>> {
+    ) -> Web3ProxyResult<Option<ConsensusWeb3Rpcs>> {
         let minmax_block = self.rpc_heads.values().minmax_by_key(|&x| x.number());
 
         let (lowest_block, highest_block) = match minmax_block {
@@ -642,7 +338,6 @@
             // TODO: different mins for backup vs primary
             if rpc_names.len() < web3_rpcs.min_head_rpcs {
                 continue;
->>>>>>> 01065ade
             }
 
             trace!("rpc_names: {:#?}", rpc_names);
@@ -676,15 +371,11 @@
             return Some(consensus);
         }
 
-<<<<<<< HEAD
-        return Err(anyhow::anyhow!("failed finding consensus on all tiers").into());
-=======
         None
     }
 
     pub fn worst_tier(&self) -> Option<u64> {
         self.rpc_heads.iter().map(|(x, _)| x.tier).max()
->>>>>>> 01065ade
     }
 }
 
