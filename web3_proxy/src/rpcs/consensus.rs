--- conflicted
+++ resolved
@@ -6,7 +6,7 @@
 use ethers::prelude::{H256, U64};
 use hashbrown::{HashMap, HashSet};
 use itertools::{Itertools, MinMaxResult};
-use log::{trace, warn, debug};
+use log::{debug, trace, warn};
 use moka::future::Cache;
 use serde::Serialize;
 use std::cmp::Reverse;
@@ -20,35 +20,16 @@
 pub struct ConsensusWeb3Rpcs {
     pub(super) tier: u64,
     pub(super) head_block: Web3ProxyBlock,
-<<<<<<< HEAD
-    // pub tier: u64,
-    // pub head_block: Option<Web3ProxyBlock>,
-    // TODO: this should be able to serialize, but it isn't
-    #[serde(skip_serializing)]
-    pub rpcs: Vec<Arc<Web3Rpc>>,
-    pub backups_voted: Option<Web3ProxyBlock>,
-    pub backups_needed: bool,
-=======
     pub(super) best_rpcs: Vec<Arc<Web3Rpc>>,
     // TODO: functions like "compare_backup_vote()"
     // pub(super) backups_voted: Option<Web3ProxyBlock>,
     pub(super) backups_needed: bool,
->>>>>>> 2205a472
 }
 
 impl ConsensusWeb3Rpcs {
     #[inline(always)]
     pub fn num_conns(&self) -> usize {
-<<<<<<< HEAD
-        self.rpcs.len()
-    }
-
-    #[inline(always)]
-    pub fn sum_soft_limit(&self) -> u32 {
-        self.rpcs.iter().fold(0, |sum, rpc| sum + rpc.soft_limit)
-=======
         self.best_rpcs.len()
->>>>>>> 2205a472
     }
 
     // TODO: sum_hard_limit?
@@ -60,11 +41,7 @@
         // TODO: print the actual conns?
         f.debug_struct("ConsensusWeb3Rpcs")
             .field("head_block", &self.head_block)
-<<<<<<< HEAD
-            .field("num_rpcs", &self.rpcs.len())
-=======
             .field("num_conns", &self.best_rpcs.len())
->>>>>>> 2205a472
             .finish_non_exhaustive()
     }
 }
@@ -110,275 +87,7 @@
 
 type FirstSeenCache = Cache<H256, Instant, hashbrown::hash_map::DefaultHashBuilder>;
 
-<<<<<<< HEAD
-pub struct ConnectionsGroup {
-    pub rpc_to_block: HashMap<Arc<Web3Rpc>, Web3ProxyBlock>,
-    // TODO: what if there are two blocks with the same number?
-    pub highest_block: Option<Web3ProxyBlock>,
-    /// used to track rpc.head_latency. The same cache should be shared between all ConnectionsGroups
-    first_seen: FirstSeenCache,
-}
-
-impl ConnectionsGroup {
-    pub fn new(first_seen: FirstSeenCache) -> Self {
-        Self {
-            rpc_to_block: Default::default(),
-            highest_block: Default::default(),
-            first_seen,
-        }
-    }
-
-    pub fn len(&self) -> usize {
-        self.rpc_to_block.len()
-    }
-
-    pub fn is_empty(&self) -> bool {
-        self.rpc_to_block.is_empty()
-    }
-
-    fn remove(&mut self, rpc: &Arc<Web3Rpc>) -> Option<Web3ProxyBlock> {
-        if let Some(removed_block) = self.rpc_to_block.remove(rpc) {
-            match self.highest_block.as_mut() {
-                None => {}
-                Some(current_highest_block) => {
-                    if removed_block.hash() == current_highest_block.hash() {
-                        for maybe_highest_block in self.rpc_to_block.values() {
-                            if maybe_highest_block.number() > current_highest_block.number() {
-                                *current_highest_block = maybe_highest_block.clone();
-                            };
-                        }
-                    }
-                }
-            }
-
-            Some(removed_block)
-        } else {
-            None
-        }
-    }
-
-    async fn insert(&mut self, rpc: Arc<Web3Rpc>, block: Web3ProxyBlock) -> Option<Web3ProxyBlock> {
-        let first_seen = self
-            .first_seen
-            .get_with(*block.hash(), async move { Instant::now() })
-            .await;
-
-        // TODO: this should be 0 if we are first seen, but i think it will be slightly non-zero.
-        // calculate elapsed time before trying to lock.
-        let latency = first_seen.elapsed();
-
-        rpc.head_latency.write().record(latency);
-
-        // TODO: what about a reorg to the same height?
-        if Some(block.number()) > self.highest_block.as_ref().map(|x| x.number()) {
-            self.highest_block = Some(block.clone());
-        }
-
-        self.rpc_to_block.insert(rpc, block)
-    }
-
-    /// min_consensus_block_num keeps us from ever going backwards.
-    /// TODO: think about min_consensus_block_num more. i think this might cause an outage if the chain is doing weird things. but 503s is probably better than broken data.
-    pub(self) async fn consensus_head_connections(
-        &self,
-        authorization: &Arc<Authorization>,
-        web3_rpcs: &Web3Rpcs,
-        min_consensus_block_num: Option<U64>,
-        tier: &u64,
-    ) -> anyhow::Result<ConsensusWeb3Rpcs> {
-        let mut maybe_head_block = match self.highest_block.clone() {
-            None => return Err(anyhow::anyhow!("no blocks known")),
-            Some(x) => x,
-        };
-
-        // TODO: take max_distance_consensus_to_highest as an argument?
-        // TODO: what if someone's backup node is misconfigured and goes on a really fast forked chain?
-        let max_lag_consensus_to_highest =
-            if let Some(min_consensus_block_num) = min_consensus_block_num {
-                maybe_head_block
-                    .number()
-                    .saturating_add(1.into())
-                    .saturating_sub(min_consensus_block_num)
-                    .as_u64()
-            } else {
-                10
-            };
-
-        trace!(
-            "max_lag_consensus_to_highest: {}",
-            max_lag_consensus_to_highest
-        );
-
-        let num_known = self.rpc_to_block.len();
-
-        if num_known < web3_rpcs.min_head_rpcs {
-            return Err(anyhow::anyhow!(
-                "not enough rpcs connected: {}/{}",
-                num_known,
-                web3_rpcs.min_head_rpcs,
-            ));
-        }
-
-        let mut primary_rpcs_voted: Option<Web3ProxyBlock> = None;
-        let mut backup_rpcs_voted: Option<Web3ProxyBlock> = None;
-
-        // track rpcs on this heaviest chain so we can build a new ConsensusWeb3Rpcs
-        let mut primary_consensus_rpcs = HashSet::<&str>::new();
-        let mut backup_consensus_rpcs = HashSet::<&str>::new();
-
-        // a running total of the soft limits covered by the rpcs that agree on the head block
-        let mut primary_sum_soft_limit: u32 = 0;
-        let mut backup_sum_soft_limit: u32 = 0;
-
-        // TODO: also track the sum of *available* hard_limits. if any servers have no hard limits, use their soft limit or no limit?
-
-        // check the highest work block for a set of rpcs that can serve our request load
-        // if it doesn't have enough rpcs for our request load, check the parent block
-        // TODO: loop for how many parent blocks? we don't want to serve blocks that are too far behind. probably different per chain
-        // TODO: this loop is pretty long. any way to clean up this code?
-        for _ in 0..max_lag_consensus_to_highest {
-            let maybe_head_hash = maybe_head_block.hash();
-
-            // find all rpcs with maybe_head_hash as their current head
-            for (rpc, rpc_head) in self.rpc_to_block.iter() {
-                if rpc_head.hash() != maybe_head_hash {
-                    // connection is not on the desired block
-                    continue;
-                }
-                let rpc_name = rpc.name.as_str();
-                if backup_consensus_rpcs.contains(rpc_name) {
-                    // connection is on a later block in this same chain
-                    continue;
-                }
-                if primary_consensus_rpcs.contains(rpc_name) {
-                    // connection is on a later block in this same chain
-                    continue;
-                }
-
-                if let Some(rpc) = web3_rpcs.by_name.read().get(rpc_name) {
-                    if backup_rpcs_voted.is_some() {
-                        // backups already voted for a head block. don't change it
-                    } else {
-                        backup_consensus_rpcs.insert(rpc_name);
-                        backup_sum_soft_limit += rpc.soft_limit;
-                    }
-                    if !rpc.backup {
-                        primary_consensus_rpcs.insert(rpc_name);
-                        primary_sum_soft_limit += rpc.soft_limit;
-                    }
-                } else {
-                    // i don't think this is an error. i think its just if a reconnect is currently happening
-                    if web3_rpcs.synced() {
-                        warn!("connection missing: {}", rpc_name);
-                        debug!("web3_rpcs.by_name: {:#?}", web3_rpcs.by_name);
-                    } else {
-                        return Err(anyhow::anyhow!("not synced"));
-                    }
-                }
-            }
-
-            if primary_sum_soft_limit >= web3_rpcs.min_sum_soft_limit
-                && primary_consensus_rpcs.len() >= web3_rpcs.min_head_rpcs
-            {
-                // we have enough servers with enough requests! yey!
-                primary_rpcs_voted = Some(maybe_head_block.clone());
-                break;
-            }
-
-            if backup_rpcs_voted.is_none()
-                && backup_consensus_rpcs != primary_consensus_rpcs
-                && backup_sum_soft_limit >= web3_rpcs.min_sum_soft_limit
-                && backup_consensus_rpcs.len() >= web3_rpcs.min_head_rpcs
-            {
-                // if we include backup servers, we have enough servers with high enough limits
-                backup_rpcs_voted = Some(maybe_head_block.clone());
-            }
-
-            // not enough rpcs on this block. check the parent block
-            match web3_rpcs
-                .block(authorization, maybe_head_block.parent_hash(), None)
-                .await
-            {
-                Ok(parent_block) => {
-                    // trace!(
-                    //     child=%maybe_head_hash, parent=%parent_block.hash.unwrap(), "avoiding thundering herd. checking consensus on parent block",
-                    // );
-                    maybe_head_block = parent_block;
-                    continue;
-                }
-                Err(err) => {
-                    let soft_limit_percent = (primary_sum_soft_limit as f32
-                        / web3_rpcs.min_sum_soft_limit as f32)
-                        * 100.0;
-
-                    let err_msg = format!("ran out of parents to check. rpcs {}/{}/{}. soft limit: {:.2}% ({}/{}). err: {:#?}",
-                        primary_consensus_rpcs.len(),
-                        num_known,
-                        web3_rpcs.min_head_rpcs,
-                        primary_sum_soft_limit,
-                        web3_rpcs.min_sum_soft_limit,
-                        soft_limit_percent,
-                        err,
-                    );
-
-                    if backup_rpcs_voted.is_some() {
-                        warn!("{}", err_msg);
-                        break;
-                    } else {
-                        return Err(anyhow::anyhow!(err_msg));
-                    }
-                }
-            }
-        }
-
-        // TODO: if consensus_head_rpcs.is_empty, try another method of finding the head block. will need to change the return Err above into breaks.
-
-        // we've done all the searching for the heaviest block that we can
-        if (primary_consensus_rpcs.len() < web3_rpcs.min_head_rpcs
-            || primary_sum_soft_limit < web3_rpcs.min_sum_soft_limit)
-            && backup_rpcs_voted.is_none()
-        {
-            // if we get here, not enough servers are synced. return an error
-            let soft_limit_percent =
-                (primary_sum_soft_limit as f32 / web3_rpcs.min_sum_soft_limit as f32) * 100.0;
-
-            return Err(anyhow::anyhow!(
-                "Not enough resources. rpcs {}/{}/{}. soft limit: {:.2}% ({}/{})",
-                primary_consensus_rpcs.len(),
-                num_known,
-                web3_rpcs.min_head_rpcs,
-                primary_sum_soft_limit,
-                web3_rpcs.min_sum_soft_limit,
-                soft_limit_percent,
-            ));
-        }
-
-        // success! this block has enough soft limit and nodes on it (or on later blocks)
-        let rpcs: Vec<Arc<Web3Rpc>> = primary_consensus_rpcs
-            .into_iter()
-            .filter_map(|conn_name| web3_rpcs.by_name.read().get(conn_name).cloned())
-            .collect();
-
-        #[cfg(debug_assertions)]
-        {
-            let _ = maybe_head_block.hash();
-            let _ = maybe_head_block.number();
-        }
-
-        Ok(ConsensusWeb3Rpcs {
-            tier: *tier,
-            head_block: maybe_head_block,
-            rpcs,
-            backups_voted: backup_rpcs_voted,
-            backups_needed: primary_rpcs_voted.is_none(),
-        })
-    }
-}
-
-/// A ConsensusWeb3Rpcs builder that tracks all connection heads across multiple groups of servers
-=======
 /// A ConsensusConnections builder that tracks all connection heads across multiple groups of servers
->>>>>>> 2205a472
 pub struct ConsensusFinder {
     /// backups for all tiers are only used if necessary
     /// tiers[0] = only tier 0.
@@ -495,9 +204,7 @@
         authorization: &Arc<Authorization>,
         web3_rpcs: &Web3Rpcs,
     ) -> anyhow::Result<Option<ConsensusWeb3Rpcs>> {
-        let minmax_block = self
-            .rpc_heads
-            .values().minmax_by_key(|&x| x.number());
+        let minmax_block = self.rpc_heads.values().minmax_by_key(|&x| x.number());
 
         let (lowest_block, highest_block) = match minmax_block {
             MinMaxResult::NoElements => return Ok(None),
@@ -511,7 +218,8 @@
 
         trace!("lowest_block_number: {}", lowest_block.number());
 
-        let max_lag_block_number = highest_block_number.saturating_sub(self.max_block_lag.unwrap_or_else(|| U64::from(10)));
+        let max_lag_block_number = highest_block_number
+            .saturating_sub(self.max_block_lag.unwrap_or_else(|| U64::from(10)));
 
         trace!("max_lag_block_number: {}", max_lag_block_number);
 
@@ -536,7 +244,11 @@
         let mut rpc_heads_by_tier: Vec<_> = self.rpc_heads.iter().collect();
         rpc_heads_by_tier.sort_by_cached_key(|(rpc, _)| rpc.tier);
 
-        let current_tier = rpc_heads_by_tier.first().expect("rpc_heads_by_tier should never be empty").0.tier;
+        let current_tier = rpc_heads_by_tier
+            .first()
+            .expect("rpc_heads_by_tier should never be empty")
+            .0
+            .tier;
 
         // loop over all the rpc heads (grouped by tier) and their parents to find consensus
         // TODO: i'm sure theres a lot of shortcuts that could be taken, but this is simplest to implement
@@ -544,13 +256,13 @@
             if current_tier != rpc.tier {
                 // we finished processing a tier. check for primary results
                 if let Some(consensus) = self.count_votes(&primary_votes, web3_rpcs) {
-                    return Ok(Some(consensus))
+                    return Ok(Some(consensus));
                 }
 
                 // only set backup consensus once. we don't want it to keep checking on worse tiers if it already found consensus
                 if backup_consensus.is_none() {
                     if let Some(consensus) = self.count_votes(&backup_votes, web3_rpcs) {
-                        backup_consensus =Some(consensus)
+                        backup_consensus = Some(consensus)
                     }
                 }
             }
@@ -572,7 +284,10 @@
                 backup_entry.0.insert(&rpc.name);
                 backup_entry.1 += rpc.soft_limit;
 
-                match web3_rpcs.block(authorization, block_to_check.parent_hash(), Some(rpc)).await {
+                match web3_rpcs
+                    .block(authorization, block_to_check.parent_hash(), Some(rpc))
+                    .await
+                {
                     Ok(parent_block) => block_to_check = parent_block,
                     Err(err) => {
                         warn!("Problem fetching parent block of {:#?} during consensus finding: {:#?}", block_to_check, err);
@@ -584,7 +299,7 @@
 
         // we finished processing all tiers. check for primary results (if anything but the last tier found consensus, we already returned above)
         if let Some(consensus) = self.count_votes(&primary_votes, web3_rpcs) {
-            return Ok(Some(consensus))
+            return Ok(Some(consensus));
         }
 
         // only set backup consensus once. we don't want it to keep checking on worse tiers if it already found consensus
@@ -592,15 +307,28 @@
             return Ok(Some(consensus));
         }
 
-        // count votes one last time 
+        // count votes one last time
         Ok(self.count_votes(&backup_votes, web3_rpcs))
     }
 
     // TODO: have min_sum_soft_limit and min_head_rpcs on self instead of on Web3Rpcs
-    fn count_votes(&self, votes: &HashMap<Web3ProxyBlock, (HashSet<&str>, u32)>, web3_rpcs: &Web3Rpcs) -> Option<ConsensusWeb3Rpcs> {
+    fn count_votes(
+        &self,
+        votes: &HashMap<Web3ProxyBlock, (HashSet<&str>, u32)>,
+        web3_rpcs: &Web3Rpcs,
+    ) -> Option<ConsensusWeb3Rpcs> {
         // sort the primary votes ascending by tier and descending by block num
-        let mut votes: Vec<_> = votes.iter().map(|(block, (rpc_names, sum_soft_limit))| (block, sum_soft_limit, rpc_names)).collect();
-        votes.sort_by_cached_key(|(block, sum_soft_limit, rpc_names)| (Reverse(*block.number()), Reverse(*sum_soft_limit), Reverse(rpc_names.len())));
+        let mut votes: Vec<_> = votes
+            .iter()
+            .map(|(block, (rpc_names, sum_soft_limit))| (block, sum_soft_limit, rpc_names))
+            .collect();
+        votes.sort_by_cached_key(|(block, sum_soft_limit, rpc_names)| {
+            (
+                Reverse(*block.number()),
+                Reverse(*sum_soft_limit),
+                Reverse(rpc_names.len()),
+            )
+        });
 
         // return the first result that exceededs confgured minimums (if any)
         for (maybe_head_block, sum_soft_limit, rpc_names) in votes {
@@ -615,14 +343,21 @@
             trace!("rpc_names: {:#?}", rpc_names);
 
             // consensus likely found! load the rpcs to make sure they all have active connections
-            let consensus_rpcs: Vec<_> = rpc_names.into_iter().filter_map(|x| web3_rpcs.get(x)).collect();
+            let consensus_rpcs: Vec<_> = rpc_names
+                .into_iter()
+                .filter_map(|x| web3_rpcs.get(x))
+                .collect();
 
             if consensus_rpcs.len() < web3_rpcs.min_head_rpcs {
                 continue;
             }
             // consensus found!
 
-            let tier = consensus_rpcs.iter().map(|x| x.tier).max().expect("there should always be a max");
+            let tier = consensus_rpcs
+                .iter()
+                .map(|x| x.tier)
+                .max()
+                .expect("there should always be a max");
 
             let backups_needed = consensus_rpcs.iter().any(|x| x.backup);
 
