--- conflicted
+++ resolved
@@ -778,11 +778,7 @@
                                             conn.wait_for_query::<_, Option<Bytes>>(
                                                 "eth_getCode",
                                                 &(to, block_number),
-<<<<<<< HEAD
                                                 error_handler,
-=======
-                                                revert_handler,
->>>>>>> 91b853d2
                                                 authorization.clone(),
                                                 Some(client),
                                             )
