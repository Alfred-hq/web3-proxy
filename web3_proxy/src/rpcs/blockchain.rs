--- conflicted
+++ resolved
@@ -13,11 +13,8 @@
 use serde::ser::SerializeStruct;
 use serde::Serialize;
 use serde_json::json;
-<<<<<<< HEAD
-=======
 use std::hash::Hash;
 use std::time::{SystemTime, UNIX_EPOCH};
->>>>>>> 2205a472
 use std::{cmp::Ordering, fmt::Display, sync::Arc};
 use tokio::sync::broadcast;
 use tokio::time::Duration;
@@ -397,7 +394,10 @@
                         )
                         .await
                     {
-                        warn!("error while processing block from rpc {}: {:#?}", rpc_name, err);
+                        warn!(
+                            "error while processing block from rpc {}: {:#?}",
+                            rpc_name, err
+                        );
                     }
                 }
                 Err(err) => {
@@ -429,51 +429,20 @@
             return Ok(());
         }
 
-<<<<<<< HEAD
-        let new_consensus = consensus_finder
-            .best_consensus_connections(authorization, self)
-            .await
-            .context("no consensus head block!")
-            .map_err(|err| {
-                self.watch_consensus_rpcs_sender.send_replace(None);
-
-                err
-            })?;
-
-        // TODO: what should we do if the block number of new_consensus is < old_synced_connections? wait?
-
-        let watch_consensus_head_sender = self.watch_consensus_head_sender.as_ref().unwrap();
-        let consensus_tier = new_consensus.tier;
-        let total_tiers = consensus_finder.len();
-        let backups_needed = new_consensus.backups_needed;
-        let consensus_head_block = new_consensus.head_block.clone();
-        let num_consensus_rpcs = new_consensus.num_conns();
-        let mut num_synced_rpcs = 0;
-        let num_active_rpcs = consensus_finder
-            .all_rpcs_group()
-            .map(|x| {
-                for v in x.rpc_to_block.values() {
-                    if *v == consensus_head_block {
-                        num_synced_rpcs += 1;
-                    }
-                }
-                x.len()
-            })
-            .unwrap_or_default();
-=======
         let new_synced_connections = match consensus_finder
             .find_consensus_connections(authorization, self)
-            .await {
-                Err(err) => {
-                    let err = err.context("error while finding consensus head block!");
-
-                    return Err(err);
-                }
-                Ok(None) => {
-                    return Err(anyhow!("no consensus head block!"));
-                }
-                Ok(Some(x)) => x
-            };
+            .await
+        {
+            Err(err) => {
+                let err = err.context("error while finding consensus head block!");
+
+                return Err(err);
+            }
+            Ok(None) => {
+                return Err(anyhow!("no consensus head block!"));
+            }
+            Ok(Some(x)) => x,
+        };
 
         let watch_consensus_head_sender = self.watch_consensus_head_sender.as_ref().unwrap();
         let consensus_tier = new_synced_connections.tier;
@@ -483,12 +452,11 @@
         let consensus_head_block = new_synced_connections.head_block.clone();
         let num_consensus_rpcs = new_synced_connections.num_conns();
         let num_active_rpcs = consensus_finder.len();
->>>>>>> 2205a472
         let total_rpcs = self.by_name.read().len();
 
         let old_consensus_head_connections = self
             .watch_consensus_rpcs_sender
-            .send_replace(Some(Arc::new(new_consensus)));
+            .send_replace(Some(Arc::new(new_synced_connections)));
 
         let backups_voted_str = if backups_needed { "B " } else { "" };
 
