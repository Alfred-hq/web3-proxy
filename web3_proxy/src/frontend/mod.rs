//! `frontend` contains HTTP and websocket endpoints for use by a website or web3 wallet.
//!
//! Important reading about axum extractors: https://docs.rs/axum/latest/axum/extract/index.html#the-order-of-extractors

pub mod admin;
pub mod authorization;
pub mod errors;
// TODO: these are only public so docs are generated. What's a better way to do this?
pub mod rpc_proxy_http;
pub mod rpc_proxy_ws;
pub mod status;
pub mod users;

use crate::app::Web3ProxyApp;
use axum::{
    routing::{get, post, put},
    Extension, Router,
};
use http::header::AUTHORIZATION;
use log::info;
use moka::future::Cache;
use std::net::SocketAddr;
use std::sync::Arc;
use std::{iter::once, time::Duration};
use tokio::sync::broadcast;
use tower_http::cors::CorsLayer;
use tower_http::sensitive_headers::SetSensitiveRequestHeadersLayer;

/// simple keys for caching responses
#[derive(Clone, Hash, PartialEq, Eq)]
pub enum FrontendResponseCaches {
    Status,
}

pub type FrontendJsonResponseCache =
    Cache<FrontendResponseCaches, Arc<serde_json::Value>, hashbrown::hash_map::DefaultHashBuilder>;
pub type FrontendHealthCache = Cache<(), bool, hashbrown::hash_map::DefaultHashBuilder>;

/// Start the frontend server.
pub async fn serve(
    port: u16,
    proxy_app: Arc<Web3ProxyApp>,
    mut shutdown_receiver: broadcast::Receiver<()>,
    shutdown_complete_sender: broadcast::Sender<()>,
) -> anyhow::Result<()> {
    // setup caches for whatever the frontend needs
    // no need for max items since it is limited by the enum key
    let json_response_cache: FrontendJsonResponseCache = Cache::builder()
        .time_to_live(Duration::from_secs(2))
        .build_with_hasher(hashbrown::hash_map::DefaultHashBuilder::default());

    // /health gets a cache with a shorter lifetime
    let health_cache: FrontendHealthCache = Cache::builder()
        .time_to_live(Duration::from_millis(100))
        .build_with_hasher(hashbrown::hash_map::DefaultHashBuilder::default());

    // TODO: read config for if fastest/versus should be available publicly. default off

    // build our axum Router
    let app = Router::new()
        // TODO: i think these routes could be done a lot better
        //
        // HTTP RPC (POST)
        //
        // public
        .route("/", post(rpc_proxy_http::proxy_web3_rpc))
        // authenticated with and without trailing slash
        .route(
            "/rpc/:rpc_key/",
            post(rpc_proxy_http::proxy_web3_rpc_with_key),
        )
        .route(
            "/rpc/:rpc_key",
            post(rpc_proxy_http::proxy_web3_rpc_with_key),
        )
        // authenticated debug route with and without trailing slash
        .route(
            "/debug/:rpc_key/",
            post(rpc_proxy_http::debug_proxy_web3_rpc_with_key),
        )
        .route(
            "/debug/:rpc_key",
            post(rpc_proxy_http::debug_proxy_web3_rpc_with_key),
        )
        // public fastest with and without trailing slash
        .route("/fastest/", post(rpc_proxy_http::fastest_proxy_web3_rpc))
        .route("/fastest", post(rpc_proxy_http::fastest_proxy_web3_rpc))
        // authenticated fastest with and without trailing slash
        .route(
            "/fastest/:rpc_key/",
            post(rpc_proxy_http::fastest_proxy_web3_rpc_with_key),
        )
        .route(
            "/fastest/:rpc_key",
            post(rpc_proxy_http::fastest_proxy_web3_rpc_with_key),
        )
        // public versus
        .route("/versus/", post(rpc_proxy_http::versus_proxy_web3_rpc))
        .route("/versus", post(rpc_proxy_http::versus_proxy_web3_rpc))
        // authenticated versus with and without trailing slash
        .route(
            "/versus/:rpc_key/",
            post(rpc_proxy_http::versus_proxy_web3_rpc_with_key),
        )
        .route(
            "/versus/:rpc_key",
            post(rpc_proxy_http::versus_proxy_web3_rpc_with_key),
        )
        //
        // Websocket RPC (GET)
        // If not an RPC, this will redirect to configurable urls
        //
        // public
        .route("/", get(rpc_proxy_ws::websocket_handler))
        // authenticated with and without trailing slash
        .route(
            "/rpc/:rpc_key/",
            get(rpc_proxy_ws::websocket_handler_with_key),
        )
        .route(
            "/rpc/:rpc_key",
            get(rpc_proxy_ws::websocket_handler_with_key),
        )
        // debug with and without trailing slash
        .route(
            "/debug/:rpc_key/",
            get(rpc_proxy_ws::websocket_handler_with_key),
        )
        .route(
            "/debug/:rpc_key",
            get(rpc_proxy_ws::websocket_handler_with_key),
        ) // public fastest with and without trailing slash
        .route("/fastest/", get(rpc_proxy_ws::fastest_websocket_handler))
        .route("/fastest", get(rpc_proxy_ws::fastest_websocket_handler))
        // authenticated fastest with and without trailing slash
        .route(
            "/fastest/:rpc_key/",
            get(rpc_proxy_ws::fastest_websocket_handler_with_key),
        )
        .route(
            "/fastest/:rpc_key",
            get(rpc_proxy_ws::fastest_websocket_handler_with_key),
        )
        // public versus
        .route(
            "/versus/",
            get(rpc_proxy_ws::versus_websocket_handler_with_key),
        )
        .route(
            "/versus",
            get(rpc_proxy_ws::versus_websocket_handler_with_key),
        )
        // authenticated versus with and without trailing slash
        .route(
            "/versus/:rpc_key/",
            get(rpc_proxy_ws::versus_websocket_handler_with_key),
        )
        .route(
            "/versus/:rpc_key",
            get(rpc_proxy_ws::versus_websocket_handler_with_key),
        )
        //
        // System things
        //
        .route("/health", get(status::health))
        .route("/status", get(status::status))
        //
        // User stuff
        //
        .route("/user/login/:user_address", get(users::user_login_get))
        .route(
            "/user/login/:user_address/:message_eip",
            get(users::user_login_get),
        )
        .route("/user/login", post(users::user_login_post))
        .route("/user", get(users::user_get))
        .route("/user", post(users::user_post))
        .route("/user/balance", get(users::user_balance_get))
        .route("/user/balance/:txid", post(users::user_balance_post))
        .route("/user/keys", get(users::rpc_keys_get))
        .route("/user/keys", post(users::rpc_keys_management))
        .route("/user/keys", put(users::rpc_keys_management))
        .route("/user/revert_logs", get(users::user_revert_logs_get))
        .route(
            "/user/stats/aggregate",
            get(users::user_stats_aggregated_get),
        )
        .route(
            "/user/stats/aggregated",
            get(users::user_stats_aggregated_get),
        )
        .route("/user/stats/detailed", get(users::user_stats_detailed_get))
        .route("/user/logout", post(users::user_logout_post))
        .route("/admin/modify_role", get(admin::admin_change_user_roles))
        .route(
            "/admin/imitate-login/:admin_address/:user_address",
            get(admin::admin_login_get),
        )
        .route(
            "/admin/imitate-login/:admin_address/:user_address/:message_eip",
            get(admin::admin_login_get),
        )
        .route("/admin/imitate-login", post(admin::admin_login_post))
        .route("/admin/imitate-logout", post(admin::admin_logout_post))
        //
        // Axum layers
        // layers are ordered bottom up
        // the last layer is first for requests and last for responses
        //
        // Mark the `Authorization` request header as sensitive so it doesn't show in logs
        .layer(SetSensitiveRequestHeadersLayer::new(once(AUTHORIZATION)))
        // handle cors
        .layer(CorsLayer::very_permissive())
        // application state
        .layer(Extension(proxy_app.clone()))
        // frontend caches
        .layer(Extension(json_response_cache))
        .layer(Extension(health_cache))
        // 404 for any unknown routes
        .fallback(errors::handler_404);

    // run our app with hyper
    // TODO: allow only listening on localhost? top_config.app.host.parse()?
    let addr = SocketAddr::from(([0, 0, 0, 0], port));
    info!("listening on port {}", port);

    // TODO: into_make_service is enough if we always run behind a proxy. make into_make_service_with_connect_info optional?
    /*
    It sequentially looks for an IP in:
      - x-forwarded-for header (de-facto standard)
      - x-real-ip header
      - forwarded header (new standard)
      - axum::extract::ConnectInfo (if not behind proxy)
    */
    let service = app.into_make_service_with_connect_info::<SocketAddr>();

    // `axum::Server` is a re-export of `hyper::Server`
    let server = axum::Server::bind(&addr)
        // TODO: option to use with_connect_info. we want it in dev, but not when running behind a proxy, but not
        .serve(service)
<<<<<<< HEAD
        .with_graceful_shutdown(async move {
            let _ = shutdown_receiver.recv().await;
        })
        .await
        .map_err(Into::into);

    let _ = shutdown_complete_sender.send(());

    server
=======
        .await?;

    Ok(())
>>>>>>> 2205a472
}<|MERGE_RESOLUTION|>--- conflicted
+++ resolved
@@ -238,19 +238,18 @@
     let server = axum::Server::bind(&addr)
         // TODO: option to use with_connect_info. we want it in dev, but not when running behind a proxy, but not
         .serve(service)
-<<<<<<< HEAD
-        .with_graceful_shutdown(async move {
-            let _ = shutdown_receiver.recv().await;
-        })
-        .await
-        .map_err(Into::into);
-
-    let _ = shutdown_complete_sender.send(());
-
-    server
-=======
+        // <<<<<<< HEAD
+        //         .with_graceful_shutdown(async move {
+        //             let _ = shutdown_receiver.recv().await;
+        //         })
+        //         .await
+        //         .map_err(Into::into);
+        //
+        //     let _ = shutdown_complete_sender.send(());
+        //
+        //     server
+        // =======
         .await?;
 
     Ok(())
->>>>>>> 2205a472
 }