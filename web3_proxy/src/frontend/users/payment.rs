--- conflicted
+++ resolved
@@ -181,11 +181,7 @@
     //     .topics[0]
     // {
     //     debug!("Bloom input bytes is: {:?}", x);
-<<<<<<< HEAD
-    //     debug!("Bloom input bytes is: {:?}", x..as_fixed_bytes());
-=======
     //     debug!("Bloom input bytes is: {:?}", x.as_fixed_bytes());
->>>>>>> 50ec6535
     //     debug!("Bloom input as hex is: {:?}", hex!(x));
     //     let bloom_input = BloomInput::Raw(hex!(x));
     //     debug!(
