--- conflicted
+++ resolved
@@ -1,10 +1,7 @@
 pub mod app;
 pub mod app_stats;
-<<<<<<< HEAD
 pub mod admin_queries;
-=======
 pub mod atomics;
->>>>>>> 73881524
 pub mod block_number;
 pub mod config;
 pub mod frontend;
