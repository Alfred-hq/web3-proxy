--- conflicted
+++ resolved
@@ -193,22 +193,10 @@
 
     let max_level = logger.filter();
 
-<<<<<<< HEAD
-            x.main(&db_conn).await
-        }
-        SubCommand::ChangeUserAdminStatus(x) => {
-            let db_conn = get_db(cli_config.db_url, 1, 1).await?;
-
-            x.main(&db_conn).await
-        }
-        SubCommand::ChangeUserTierByAddress(x) => {
-            let db_conn = get_db(cli_config.db_url, 1, 1).await?;
-=======
     // connect to sentry for error reporting
     // if no sentry, only log to stdout
     let _sentry_guard = if let Some(sentry_url) = cli_config.sentry_url.clone() {
         let logger = sentry::integrations::log::SentryLogger::with_dest(logger);
->>>>>>> 56280688
 
         log::set_boxed_logger(Box::new(logger)).unwrap();
 
@@ -307,6 +295,15 @@
 
                 x.main(&db_conn).await
             }
+            SubCommand::ChangeUserAdminStatus(x) => {
+                let db_url = cli_config
+                    .db_url
+                    .expect("'--config' (with a db) or '--db-url' is required to run proxyd");
+
+                let db_conn = get_db(db_url, 1, 1).await?;
+
+                x.main(&db_conn).await
+            }
             SubCommand::ChangeUserTierByAddress(x) => {
                 let db_url = cli_config
                     .db_url
