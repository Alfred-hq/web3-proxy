--- conflicted
+++ resolved
@@ -408,13 +408,8 @@
         num_workers: usize,
         shutdown_sender: broadcast::Sender<()>,
     ) -> anyhow::Result<Web3ProxyAppSpawn> {
-<<<<<<< HEAD
-        let rpc_account_shutdown_recevier = shutdown_sender.subscribe();
-        let _background_shutdown_receiver = shutdown_sender.subscribe();
-=======
         let stat_buffer_shutdown_receiver = shutdown_sender.subscribe();
         let mut background_shutdown_receiver = shutdown_sender.subscribe();
->>>>>>> 0bb3a2dc
 
         // safety checks on the config
         // while i would prefer this to be in a "apply_top_config" function, that is a larger refactor
