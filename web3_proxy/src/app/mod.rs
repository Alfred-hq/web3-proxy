--- conflicted
+++ resolved
@@ -1263,6 +1263,7 @@
             None,
             request.into(),
             head_block.clone(),
+            request_id,
         )
         .await
         {
@@ -1284,31 +1285,7 @@
 
         // TODO: how many retries?
         loop {
-<<<<<<< HEAD
-            // TODO: refresh the request instead of making new each time. then we need less clones
-            web3_request = match ValidatedRequest::new_with_app(
-                self,
-                authorization.clone(),
-                None,
-                None,
-                request.clone().into(),
-                head_block.clone(),
-                request_id.clone(),
-            )
-            .await
-            {
-                Ok(x) => x,
-                Err(err) => {
-                    let (a, b) = err.as_json_response_parts(error_id);
-
-                    let rpcs = vec![];
-
-                    return (a, b, rpcs);
-                }
-            };
-=======
             // TODO: refresh the request here?
->>>>>>> 753cbb1b
 
             // turn some of the Web3ProxyErrors into Ok results
             match self._proxy_request_with_caching(&web3_request).await {
